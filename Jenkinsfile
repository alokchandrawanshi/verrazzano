--- conflicted
+++ resolved
@@ -382,13 +382,9 @@
                     script {
                         build job: "verrazzano-new-kind-acceptance-tests/${BRANCH_NAME.replace("/", "%2F")}",
                             parameters: [
-<<<<<<< HEAD
                                 string(name: 'PIPELINE_TAG', value: PIPELINE_TAG),
                                 string(name: 'SCENARIO_TAG', value: "main-job"),
-                                string(name: 'KUBERNETES_CLUSTER_VERSION', value: '1.22'),
-=======
                                 string(name: 'KUBERNETES_CLUSTER_VERSION', value: '1.24'),
->>>>>>> 1d1a52bf
                                 string(name: 'GIT_COMMIT_TO_USE', value: env.GIT_COMMIT),
                                 string(name: 'WILDCARD_DNS_DOMAIN', value: params.WILDCARD_DNS_DOMAIN),
                                 string(name: 'CRD_API_VERSION', value: params.CRD_API_VERSION),
