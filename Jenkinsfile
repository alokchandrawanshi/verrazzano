// Copyright (c) 2020, 2022, Oracle and/or its affiliates.
// Licensed under the Universal Permissive License v 1.0 as shown at https://oss.oracle.com/licenses/upl.

def DOCKER_IMAGE_TAG
def SKIP_ACCEPTANCE_TESTS = false
def SKIP_TRIGGERED_TESTS = false
def SUSPECT_LIST = ""
def SCAN_IMAGE_PATCH_OPERATOR = false
def VERRAZZANO_DEV_VERSION = ""
def tarfilePrefix=""
def storeLocation=""

def agentLabel = env.JOB_NAME.contains('master') ? "phxlarge" : "VM.Standard2.8"
def BRANCH_TAG = env.BRANCH_NAME.contains('master') || env.BRANCH_NAME.startsWith('release') ? env.BRANCH_NAME : "feature-branch"
def JOB_SCENARIO_TAG = env.JOB_NAME.split('/')[0]

pipeline {
    options {
        skipDefaultCheckout true
        copyArtifactPermission('*');
        timestamps ()
    }

    agent {
       docker {
            image "${RUNNER_DOCKER_IMAGE}"
            args "${RUNNER_DOCKER_ARGS}"
            registryUrl "${RUNNER_DOCKER_REGISTRY_URL}"
            registryCredentialsId 'ocir-pull-and-push-account'
            label "${agentLabel}"
        }
    }

    parameters {
        booleanParam (description: 'Whether to kick off acceptance test run at the end of this build', name: 'RUN_ACCEPTANCE_TESTS', defaultValue: true)
        booleanParam (description: 'Whether to include the slow tests in the acceptance tests', name: 'RUN_SLOW_TESTS', defaultValue: false)
        booleanParam (description: 'Whether to create the cluster with Calico for AT testing (defaults to true)', name: 'CREATE_CLUSTER_USE_CALICO', defaultValue: true)
        booleanParam (description: 'Whether to dump k8s cluster on success (off by default can be useful to capture for comparing to failed cluster)', name: 'DUMP_K8S_CLUSTER_ON_SUCCESS', defaultValue: false)
        booleanParam (description: 'Whether to trigger full testing after a successful run. Off by default. This is always done for successful master and release* builds, this setting only is used to enable the trigger for other branches', name: 'TRIGGER_FULL_TESTS', defaultValue: false)
        booleanParam (description: 'Whether to generate a tarball', name: 'GENERATE_TARBALL', defaultValue: false)
        booleanParam (description: 'Whether to push images to OCIR', name: 'PUSH_TO_OCIR', defaultValue: false)
        booleanParam (description: 'Whether to fail the Integration Tests to test failure handling', name: 'SIMULATE_FAILURE', defaultValue: false)
        booleanParam (description: 'Whether to perform a scan of the built images', name: 'PERFORM_SCAN', defaultValue: false)
        booleanParam (description: 'Whether to wait for triggered tests or not. This defaults to false, this setting is useful for things like release automation that require everything to complete successfully', name: 'WAIT_FOR_TRIGGERED', defaultValue: false)
        choice (name: 'WILDCARD_DNS_DOMAIN',
                description: 'Wildcard DNS Domain',
                // 1st choice is the default value
                choices: [ "nip.io", "sslip.io"])
        string (name: 'CONSOLE_REPO_BRANCH',
                defaultValue: '',
                description: 'The branch to check out after cloning the console repository.',
                trim: true)
        booleanParam (description: 'Whether to emit metrics from the pipeline', name: 'EMIT_METRICS', defaultValue: true)
    }

    environment {
        TEST_ENV = "JENKINS"
        CLEAN_BRANCH_NAME = "${env.BRANCH_NAME.replace("/", "%2F")}"
        IS_PERIODIC_PIPELINE = "false"

        DOCKER_PLATFORM_CI_IMAGE_NAME = 'verrazzano-platform-operator-jenkins'
        DOCKER_PLATFORM_PUBLISH_IMAGE_NAME = 'verrazzano-platform-operator'
        DOCKER_PLATFORM_IMAGE_NAME = "${env.BRANCH_NAME ==~ /^release-.*/ || env.BRANCH_NAME == 'master' ? env.DOCKER_PLATFORM_PUBLISH_IMAGE_NAME : env.DOCKER_PLATFORM_CI_IMAGE_NAME}"
        DOCKER_IMAGE_PATCH_CI_IMAGE_NAME = 'verrazzano-image-patch-operator-jenkins'
        DOCKER_IMAGE_PATCH_PUBLISH_IMAGE_NAME = 'verrazzano-image-patch-operator'
        DOCKER_IMAGE_PATCH_IMAGE_NAME = "${env.BRANCH_NAME ==~ /^release-.*/ || env.BRANCH_NAME == 'master' ? env.DOCKER_IMAGE_PATCH_PUBLISH_IMAGE_NAME : env.DOCKER_IMAGE_PATCH_CI_IMAGE_NAME}"
        DOCKER_WIT_CI_IMAGE_NAME = 'verrazzano-weblogic-image-tool-jenkins'
        DOCKER_WIT_PUBLISH_IMAGE_NAME = 'verrazzano-weblogic-image-tool'
        DOCKER_WIT_IMAGE_NAME = "${env.BRANCH_NAME ==~ /^release-.*/ || env.BRANCH_NAME == 'master' ? env.DOCKER_WIT_PUBLISH_IMAGE_NAME : env.DOCKER_WIT_CI_IMAGE_NAME}"
        DOCKER_OAM_CI_IMAGE_NAME = 'verrazzano-application-operator-jenkins'
        DOCKER_OAM_PUBLISH_IMAGE_NAME = 'verrazzano-application-operator'
        DOCKER_OAM_IMAGE_NAME = "${env.BRANCH_NAME ==~ /^release-.*/ || env.BRANCH_NAME == 'master' ? env.DOCKER_OAM_PUBLISH_IMAGE_NAME : env.DOCKER_OAM_CI_IMAGE_NAME}"
        CREATE_LATEST_TAG = "${env.BRANCH_NAME == 'master' ? '1' : '0'}"
        USE_V8O_DOC_STAGE = "${env.BRANCH_NAME == 'master' ? 'true' : 'false'}"
        GOPATH = '/home/opc/go'
        GO_REPO_PATH = "${GOPATH}/src/github.com/verrazzano"
        DOCKER_CREDS = credentials('github-packages-credentials-rw')
        DOCKER_EMAIL = credentials('github-packages-email')
        DOCKER_REPO = 'ghcr.io'
        DOCKER_NAMESPACE = 'verrazzano'
        NETRC_FILE = credentials('netrc')
        GITHUB_PKGS_CREDS = credentials('github-packages-credentials-rw')
        SERVICE_KEY = credentials('PAGERDUTY_SERVICE_KEY')

        CLUSTER_NAME = 'verrazzano'
        POST_DUMP_FAILED_FILE = "${WORKSPACE}/post_dump_failed_file.tmp"
        TESTS_EXECUTED_FILE = "${WORKSPACE}/tests_executed_file.tmp"
        KUBECONFIG = "${WORKSPACE}/test_kubeconfig"
        VERRAZZANO_KUBECONFIG = "${KUBECONFIG}"
        OCR_CREDS = credentials('ocr-pull-and-push-account')
        OCR_REPO = 'container-registry.oracle.com'
        IMAGE_PULL_SECRET = 'verrazzano-container-registry'
        INSTALL_CONFIG_FILE_KIND = "./tests/e2e/config/scripts/install-verrazzano-kind.yaml"
        INSTALL_PROFILE = "dev"
        VZ_ENVIRONMENT_NAME = "default"
        TEST_SCRIPTS_DIR = "${GO_REPO_PATH}/verrazzano/tests/e2e/config/scripts"

        WEBLOGIC_PSW = credentials('weblogic-example-domain-password') // Needed by ToDoList example test
        DATABASE_PSW = credentials('todo-mysql-password') // Needed by ToDoList example test

        // used for console artifact capture on failure
        JENKINS_READ = credentials('jenkins-auditor')

        OCI_CLI_AUTH="instance_principal"
        OCI_OS_NAMESPACE = credentials('oci-os-namespace')
        OCI_OS_ARTIFACT_BUCKET="build-failure-artifacts"
        OCI_OS_BUCKET="verrazzano-builds"
        OCI_OS_COMMIT_BUCKET="verrazzano-builds-by-commit"

        // used to emit metrics
        PROMETHEUS_GW_URL = credentials('prometheus-dev-url')
        PROMETHEUS_CREDENTIALS = credentials('prometheus-credentials')

        OCIR_SCAN_COMPARTMENT = credentials('ocir-scan-compartment')
        OCIR_SCAN_TARGET = credentials('ocir-scan-target')
        OCIR_SCAN_REGISTRY = credentials('ocir-scan-registry')
        OCIR_SCAN_REPOSITORY_PATH = credentials('ocir-scan-repository-path')
        DOCKER_SCAN_CREDS = credentials('v8odev-ocir')

        PIPELINE_TAG = "main"
    }

    stages {
        stage('Clean workspace and checkout') {
            steps {
                sh """
                    echo "${NODE_LABELS}"
                """

                script {
                    def scmInfo = checkout scm
                    env.GIT_COMMIT = scmInfo.GIT_COMMIT
                    env.GIT_BRANCH = scmInfo.GIT_BRANCH
                    echo "SCM checkout of ${env.GIT_BRANCH} at ${env.GIT_COMMIT}"
                }
                sh """
                    cp -f "${NETRC_FILE}" $HOME/.netrc
                    chmod 600 $HOME/.netrc
                """

                script {
                    try {
                        sh """
                            echo "${DOCKER_CREDS_PSW}" | docker login ${env.DOCKER_REPO} -u ${DOCKER_CREDS_USR} --password-stdin
                        """
                    } catch(error) {
                        echo "docker login failed, retrying after sleep"
                        retry(4) {
                            sleep(30)
                            sh """
                            echo "${DOCKER_CREDS_PSW}" | docker login ${env.DOCKER_REPO} -u ${DOCKER_CREDS_USR} --password-stdin
                            """
                        }
                    }
                }
                moveContentToGoRepoPath()

                script {
                    def props = readProperties file: '.verrazzano-development-version'
                    VERRAZZANO_DEV_VERSION = props['verrazzano-development-version']
                    TIMESTAMP = sh(returnStdout: true, script: "date +%Y%m%d%H%M%S").trim()
                    SHORT_COMMIT_HASH = sh(returnStdout: true, script: "echo $env.GIT_COMMIT | head -c 8")
                    env.VERRAZZANO_VERSION = "${VERRAZZANO_DEV_VERSION}"
                    if (!"${env.GIT_BRANCH}".startsWith("release-")) {
                        env.VERRAZZANO_VERSION = "${env.VERRAZZANO_VERSION}-${env.BUILD_NUMBER}+${SHORT_COMMIT_HASH}"
                    }
                    DOCKER_IMAGE_TAG = "v${VERRAZZANO_DEV_VERSION}-${TIMESTAMP}-${SHORT_COMMIT_HASH}"
                    // update the description with some meaningful info
                    currentBuild.description = SHORT_COMMIT_HASH + " : " + env.GIT_COMMIT
                    def currentCommitHash = env.GIT_COMMIT
                    def commitList = getCommitList()
                    withCredentials([file(credentialsId: 'jenkins-to-slack-users', variable: 'JENKINS_TO_SLACK_JSON')]) {
                        def userMappings = readJSON file: JENKINS_TO_SLACK_JSON
                        SUSPECT_LIST = getSuspectList(commitList, userMappings)
                        echo "Suspect list: ${SUSPECT_LIST}"
                    }
                }

                sh """
                    ./ci/scripts/tag_instance.sh ${BRANCH_TAG} ${PIPELINE_TAG} ${JOB_SCENARIO_TAG}
                """
            }
        }

        stage('Generate operator.yaml') {
            when { not { buildingTag() } }
            steps {
                generateOperatorYaml("${DOCKER_IMAGE_TAG}")
            }
            post {
                failure {
                    script {
                        SKIP_TRIGGERED_TESTS = true
                    }
                }
                success {
                    archiveArtifacts artifacts: "generated-operator.yaml", allowEmptyArchive: true
                }
            }
        }

        stage('Parallel Build, Test, and Compliance') {
            parallel {
                stage('Build Verrazzano CLI and Save Binary') {
                    steps {
                        buildVerrazzanoCLI("${DOCKER_IMAGE_TAG}")
                    }
                    post {
                        failure {
                            script {
                                SKIP_TRIGGERED_TESTS = true
                            }
                        }
                        success {
                            script {
                                archiveArtifacts artifacts: '**/*.tar.gz*', allowEmptyArchive: true
                                echo "Saving CLI Binary"
                                saveCLIExecutable()
                            }

                        }
                    }
                }

                stage('Build Images and Save Generated Files') {
                    when { not { buildingTag() } }
                    steps {
                        script {
                            VZ_BUILD_METRIC = metricJobName('build')
                            metricTimerStart("${VZ_BUILD_METRIC}")
                            buildImages("${DOCKER_IMAGE_TAG}")
                        }
                    }
                    post {
                        failure {
                            script {
                                METRICS_PUSHED=metricTimerEnd("${VZ_BUILD_METRIC}", '0')
                                SKIP_TRIGGERED_TESTS = true
                            }
                        }
                        success {
                            echo "Saving generated files"
                            saveGeneratedFiles()
                            script {
                                METRICS_PUSHED=metricTimerEnd("${VZ_BUILD_METRIC}", '1')
                                archiveArtifacts artifacts: "generated-verrazzano-bom.json,verrazzano_images.txt", allowEmptyArchive: true
                            }
                        }
                    }
                }

                stage('Quality and Compliance Checks') {
                    when { not { buildingTag() } }
                    steps {
                        qualityCheck()
                        thirdpartyCheck()
                    }
                    post {
                        failure {
                            script {
                                SKIP_TRIGGERED_TESTS = true
                            }
                        }
                    }
                }

                stage('Unit Tests') {
                    when { not { buildingTag() } }
                    steps {
                        sh """
                    cd ${GO_REPO_PATH}/verrazzano
                    make -B coverage
                """
                    }
                    post {
                        failure {
                            script {
                                SKIP_TRIGGERED_TESTS = true
                            }
                        }
                        always {
                            sh """
                        cd ${GO_REPO_PATH}/verrazzano
                        cp coverage.html ${WORKSPACE}
                        cp coverage.xml ${WORKSPACE}
                        build/copy-junit-output.sh ${WORKSPACE}
                    """
                            archiveArtifacts artifacts: '**/coverage.html', allowEmptyArchive: true
                            junit testResults: '**/*test-result.xml', allowEmptyResults: true
                            cobertura(coberturaReportFile: 'coverage.xml',
                                    enableNewApi: true,
                                    autoUpdateHealth: false,
                                    autoUpdateStability: false,
                                    failUnstable: true,
                                    failUnhealthy: true,
                                    failNoReports: true,
                                    onlyStable: false,
                                    fileCoverageTargets: '100, 0, 0',
                                    lineCoverageTargets: '75, 75, 75',
                                    packageCoverageTargets: '100, 0, 0',
                            )
                        }
                    }
                }
            }

        }

        stage('Image Patch Operator') {
            when {
                allOf {
                    not { buildingTag() }
                    changeset "image-patch-operator/**"
                }
            }
            steps {
                buildImagePatchOperator("${DOCKER_IMAGE_TAG}")
                buildWITImage("${DOCKER_IMAGE_TAG}")
            }
            post {
                failure {
                    script {
                        SKIP_TRIGGERED_TESTS = true
                    }
                }
                success {
                    script {
                        SCAN_IMAGE_PATCH_OPERATOR = true
                    }
                }
            }
        }

        stage('Scan Image') {
            when {
               allOf {
                   not { buildingTag() }
                   expression {params.PERFORM_SCAN == true}
               }
            }
            steps {
                script {
                    scanContainerImage "${env.DOCKER_REPO}/${env.DOCKER_NAMESPACE}/${DOCKER_PLATFORM_IMAGE_NAME}:${DOCKER_IMAGE_TAG}"
                    scanContainerImage "${env.DOCKER_REPO}/${env.DOCKER_NAMESPACE}/${DOCKER_OAM_IMAGE_NAME}:${DOCKER_IMAGE_TAG}"
                    if (SCAN_IMAGE_PATCH_OPERATOR == true) {
                        scanContainerImage "${env.DOCKER_REPO}/${env.DOCKER_NAMESPACE}/${DOCKER_IMAGE_PATCH_IMAGE_NAME}:${DOCKER_IMAGE_TAG}"
                    }
                }
            }
            post {
                failure {
                    script {
                        SKIP_TRIGGERED_TESTS = true
                    }
                }
                always {
                    archiveArtifacts artifacts: '**/scanning-report*.json', allowEmptyArchive: true
                }
            }
        }

        stage('Skip acceptance tests if commit message contains skip-at') {
            steps {
                script {
                    // note that SKIP_ACCEPTANCE_TESTS will be false at this point (its default value)
                    // so we are going to run the AT's unless this logic decides to skip them...

                    // if we are planning to run the AT's (which is the default)
                    if (params.RUN_ACCEPTANCE_TESTS == true) {
                        SKIP_ACCEPTANCE_TESTS = false
                        // check if the user has asked to skip AT using the commit message
                        result = sh (script: "git log -1 | grep 'skip-at'", returnStatus: true)
                        if (result == 0) {
                            // found 'skip-at', so don't run them
                            SKIP_ACCEPTANCE_TESTS = true
                            echo "Skip acceptance tests based on opt-out in commit message [skip-at]"
                            echo "SKIP_ACCEPTANCE_TESTS is ${SKIP_ACCEPTANCE_TESTS}"
                        }
                    } else {
                        SKIP_ACCEPTANCE_TESTS = true
                    }
                }
            }
        }

        stage('Kind Acceptance Tests on 1.22') {
            when {
                allOf {
                    not { buildingTag() }
                    anyOf {
                        branch 'master';
                        branch 'release-*';
                        expression {SKIP_ACCEPTANCE_TESTS == false};
                    }
                }
            }

            environment {
                SEARCH_HTTP_ENDPOINT = credentials('search-gw-url')
                SEARCH_PASSWORD = "${PROMETHEUS_CREDENTIALS_PSW}"
                SEARCH_USERNAME = "${PROMETHEUS_CREDENTIALS_USR}"
            }

            steps {
                script {
                    VZ_TEST_METRIC = metricJobName('kind_test')
                    metricTimerStart("${VZ_TEST_METRIC}")
<<<<<<< HEAD
                    build job: "verrazzano-new-kind-acceptance-tests/${BRANCH_NAME.replace("/", "%2F")}",
                        parameters: [
                            string(name: 'PIPELINE_TAG', value: PIPELINE_TAG),
                            string(name: 'SCENARIO_TAG', value: "main-job"),
                            string(name: 'KUBERNETES_CLUSTER_VERSION', value: '1.22'),
                            string(name: 'GIT_COMMIT_TO_USE', value: env.GIT_COMMIT),
                            string(name: 'WILDCARD_DNS_DOMAIN', value: params.WILDCARD_DNS_DOMAIN),
                            booleanParam(name: 'RUN_SLOW_TESTS', value: params.RUN_SLOW_TESTS),
                            booleanParam(name: 'DUMP_K8S_CLUSTER_ON_SUCCESS', value: params.DUMP_K8S_CLUSTER_ON_SUCCESS),
                            booleanParam(name: 'CREATE_CLUSTER_USE_CALICO', value: params.CREATE_CLUSTER_USE_CALICO),
                            string(name: 'CONSOLE_REPO_BRANCH', value: params.CONSOLE_REPO_BRANCH),
                            booleanParam(name: 'EMIT_METRICS', value: params.EMIT_METRICS)
                        ], wait: true
=======
                }
                retry(count: JOB_PROMOTION_RETRIES) {
                    script {
                        build job: "verrazzano-new-kind-acceptance-tests/${BRANCH_NAME.replace("/", "%2F")}",
                            parameters: [
                                string(name: 'KUBERNETES_CLUSTER_VERSION', value: '1.22'),
                                string(name: 'GIT_COMMIT_TO_USE', value: env.GIT_COMMIT),
                                string(name: 'WILDCARD_DNS_DOMAIN', value: params.WILDCARD_DNS_DOMAIN),
                                booleanParam(name: 'RUN_SLOW_TESTS', value: params.RUN_SLOW_TESTS),
                                booleanParam(name: 'DUMP_K8S_CLUSTER_ON_SUCCESS', value: params.DUMP_K8S_CLUSTER_ON_SUCCESS),
                                booleanParam(name: 'CREATE_CLUSTER_USE_CALICO', value: params.CREATE_CLUSTER_USE_CALICO),
                                string(name: 'CONSOLE_REPO_BRANCH', value: params.CONSOLE_REPO_BRANCH),
                                booleanParam(name: 'EMIT_METRICS', value: params.EMIT_METRICS)
                            ], wait: true
                    }
>>>>>>> 385f9c9e
                }
            }
            post {
                failure {
                    script {
                        METRICS_PUSHED=metricTimerEnd("${VZ_TEST_METRIC}", '0')
                        SKIP_TRIGGERED_TESTS = true
                    }
                }
                success {
                    script {
                        METRICS_PUSHED=metricTimerEnd("${VZ_TEST_METRIC}", '1')
                    }
                }
            }
        }

        stage('Triggered Tests') {
            when {
                allOf {
                    not { buildingTag() }
                    expression {SKIP_TRIGGERED_TESTS == false}
                    anyOf {
                        branch 'master';
                        branch 'release-*';
                        expression {params.TRIGGER_FULL_TESTS == true};
                    }
                }
            }
            steps {
                script {
                    build job: "verrazzano-push-triggered-acceptance-tests/${BRANCH_NAME.replace("/", "%2F")}",
                        parameters: [
                            string(name: 'GIT_COMMIT_TO_USE', value: env.GIT_COMMIT),
                            string(name: 'WILDCARD_DNS_DOMAIN', value: params.WILDCARD_DNS_DOMAIN),
                            booleanParam(name: 'EMIT_METRICS', value: params.EMIT_METRICS),
                            string(name: 'CONSOLE_REPO_BRANCH', value: params.CONSOLE_REPO_BRANCH)
                        ], wait: params.WAIT_FOR_TRIGGERED
                }
            }
        }
        stage('Zip Build and Test') {
            // If the tests are clean and this is a release branch or GENERATE_TARBALL == true,
            // generate the Verrazzano full product zip and run the Private Registry tests.
            // Optionally push images to OCIR for scanning.
            when {
                allOf {
                    not { buildingTag() }
                    expression {SKIP_TRIGGERED_TESTS == false}
                    anyOf {
                        expression{params.GENERATE_TARBALL == true};
                        expression{params.PUSH_TO_OCIR == true};
                    }
                }
            }
            stages{
                stage("Build Product Zip") {
                    steps {
                        script {
                            tarfilePrefix="verrazzano_${VERRAZZANO_DEV_VERSION}"
                            storeLocation="${env.BRANCH_NAME}/${tarfilePrefix}.zip"
                            generatedBOM="$WORKSPACE/generated-verrazzano-bom.json"
                            echo "Building zipfile, prefix: ${tarfilePrefix}, location:  ${storeLocation}"
                            sh """
                                ci/scripts/generate_product_zip.sh ${env.GIT_COMMIT} ${SHORT_COMMIT_HASH} ${env.BRANCH_NAME} ${tarfilePrefix} ${generatedBOM}
                            """
                        }
                    }
                }
                stage("Private Registry Test") {
                    steps {
                        script {
                            echo "Starting private registry test for ${storeLocation}, file prefix ${tarfilePrefix}"
                            build job: "verrazzano-private-registry/${BRANCH_NAME.replace("/", "%2F")}",
                                parameters: [
                                    string(name: 'GIT_COMMIT_TO_USE', value: env.GIT_COMMIT),
                                    string(name: 'WILDCARD_DNS_DOMAIN', value: params.WILDCARD_DNS_DOMAIN),
                                    string(name: 'ZIPFILE_LOCATION', value: storeLocation)
                                ], wait: true
                        }
                    }
                }
                stage("Push Images to OCIR") {
                    environment {
                        OCI_CLI_AUTH="api_key"
                        OCI_CLI_TENANCY = credentials('oci-dev-tenancy')
                        OCI_CLI_USER = credentials('oci-dev-user-ocid')
                        OCI_CLI_FINGERPRINT = credentials('oci-dev-api-key-fingerprint')
                        OCI_CLI_KEY_FILE = credentials('oci-dev-api-key-file')
                        OCI_CLI_REGION = "us-ashburn-1"
                        OCI_REGION = "${env.OCI_CLI_REGION}"
                    }
                    when {
                        expression{params.PUSH_TO_OCIR == true}
                    }
                    steps {
                        script {
                            try {
                                sh """
                                    echo "${DOCKER_SCAN_CREDS_PSW}" | docker login ${env.OCIR_SCAN_REGISTRY} -u ${DOCKER_SCAN_CREDS_USR} --password-stdin
                                """
                            } catch(error) {
                                echo "docker login failed, retrying after sleep"
                                retry(4) {
                                    sleep(30)
                                    sh """
                                    echo "${DOCKER_SCAN_CREDS_PSW}" | docker login ${env.OCIR_SCAN_REGISTRY} -u ${DOCKER_SCAN_CREDS_USR} --password-stdin
                                    """
                                }
                            }

                            sh """
                                echo "Pushing images to OCIR, note that images pushed using this pipeline are NOT treated as the latest scan results, those come from periodic test runs"
                                ci/scripts/push_to_ocir.sh
                            """
                        }
                    }
                }
            }
        }
    }

    post {
        always {
            archiveArtifacts artifacts: '**/coverage.html,**/logs/**,**/verrazzano_images.txt,**/*cluster-snapshot*/**', allowEmptyArchive: true
            junit testResults: '**/*test-result.xml', allowEmptyResults: true
        }
        failure {
            sh """
                curl -k -u ${JENKINS_READ_USR}:${JENKINS_READ_PSW} -o ${WORKSPACE}/build-console-output.log ${BUILD_URL}consoleText
            """
            archiveArtifacts artifacts: '**/build-console-output.log', allowEmptyArchive: true
            sh """
                curl -k -u ${JENKINS_READ_USR}:${JENKINS_READ_PSW} -o archive.zip ${BUILD_URL}artifact/*zip*/archive.zip
                oci --region us-phoenix-1 os object put --force --namespace ${OCI_OS_NAMESPACE} -bn ${OCI_OS_ARTIFACT_BUCKET} --name ${env.JOB_NAME}/${env.BRANCH_NAME}/${env.BUILD_NUMBER}/archive.zip --file archive.zip
                rm archive.zip
            """
            script {
                if (isPagerDutyEnabled() && (env.JOB_NAME == "verrazzano/master" || env.JOB_NAME ==~ "verrazzano/release-1.*")) {
                    pagerduty(resolve: false, serviceKey: "$SERVICE_KEY", incDescription: "Verrazzano: ${env.JOB_NAME} - Failed", incDetails: "Job Failed - \"${env.JOB_NAME}\" build: ${env.BUILD_NUMBER}\n\nView the log at:\n ${env.BUILD_URL}\n\nBlue Ocean:\n${env.RUN_DISPLAY_URL}")
                }
                if (env.JOB_NAME == "verrazzano/master" || env.JOB_NAME ==~ "verrazzano/release-1.*" || env.BRANCH_NAME ==~ "mark/*") {
                    slackSend ( channel: "$SLACK_ALERT_CHANNEL", message: "Job Failed - \"${env.JOB_NAME}\" build: ${env.BUILD_NUMBER}\n\nView the log at:\n ${env.BUILD_URL}\n\nBlue Ocean:\n${env.RUN_DISPLAY_URL}\n\nSuspects:\n${SUSPECT_LIST}" )
                }
            }
        }
        cleanup {
            metricBuildDuration()
            deleteDir()
        }
    }
}

def isPagerDutyEnabled() {
    // this controls whether PD alerts are enabled
    if (NOTIFY_PAGERDUTY_MAINJOB_FAILURES.equals("true")) {
        echo "Pager-Duty notifications enabled via global override setting"
        return true
    }
    return false
}

// Called in Stage Clean workspace and checkout steps
def moveContentToGoRepoPath() {
    sh """
        rm -rf ${GO_REPO_PATH}/verrazzano
        mkdir -p ${GO_REPO_PATH}/verrazzano
        tar cf - . | (cd ${GO_REPO_PATH}/verrazzano/ ; tar xf -)
    """
}

// Called in Stage CLI steps
def buildVerrazzanoCLI(dockerImageTag) {
    sh """
        cd ${GO_REPO_PATH}/verrazzano/tools/vz
        make go-build DOCKER_IMAGE_TAG=${dockerImageTag}
        ${GO_REPO_PATH}/verrazzano/ci/scripts/save_tooling.sh ${env.BRANCH_NAME} ${SHORT_COMMIT_HASH}
        cp out/linux_amd64/vz ${GO_REPO_PATH}/vz
    """
}

// Called in Stage Build steps
// Makes target docker push for application/platform operator and analysis
def buildImages(dockerImageTag) {
    sh """
        cd ${GO_REPO_PATH}/verrazzano
        echo 'Check for forgotten manifest/generate actions...'
        (cd platform-operator; make check-repo-clean)
        (cd application-operator; make check-repo-clean)
        (cd image-patch-operator; make check-repo-clean)
        echo 'Now build...'
        make docker-push VERRAZZANO_PLATFORM_OPERATOR_IMAGE_NAME=${DOCKER_PLATFORM_IMAGE_NAME} VERRAZZANO_APPLICATION_OPERATOR_IMAGE_NAME=${DOCKER_OAM_IMAGE_NAME} DOCKER_REPO=${env.DOCKER_REPO} DOCKER_NAMESPACE=${env.DOCKER_NAMESPACE} DOCKER_IMAGE_TAG=${dockerImageTag} CREATE_LATEST_TAG=${CREATE_LATEST_TAG}
        cp ${GO_REPO_PATH}/verrazzano/platform-operator/out/generated-verrazzano-bom.json $WORKSPACE/generated-verrazzano-bom.json
        ${GO_REPO_PATH}/verrazzano/tools/scripts/generate_image_list.sh $WORKSPACE/generated-verrazzano-bom.json $WORKSPACE/verrazzano_images.txt
    """
}

// Called in Stage Image Patch Operator
// Makes target docker-push-ipo
def buildImagePatchOperator(dockerImageTag) {
    sh """
        cd ${GO_REPO_PATH}/verrazzano
        make docker-push-ipo VERRAZZANO_IMAGE_PATCH_OPERATOR_IMAGE_NAME=${DOCKER_IMAGE_PATCH_IMAGE_NAME} DOCKER_REPO=${env.DOCKER_REPO} DOCKER_NAMESPACE=${env.DOCKER_NAMESPACE} DOCKER_IMAGE_TAG=${dockerImageTag} CREATE_LATEST_TAG=${CREATE_LATEST_TAG}
    """
}

// Called in Stage Image Patch Operator
def buildWITImage(dockerImageTag) {
    sh """
        cd ${GO_REPO_PATH}/verrazzano
        make docker-push-wit VERRAZZANO_WEBLOGIC_IMAGE_TOOL_IMAGE_NAME=${DOCKER_WIT_IMAGE_NAME} DOCKER_REPO=${env.DOCKER_REPO} DOCKER_NAMESPACE=${env.DOCKER_NAMESPACE} DOCKER_IMAGE_TAG=${dockerImageTag} CREATE_LATEST_TAG=${CREATE_LATEST_TAG}
    """
}

// Called in Stage Generate operator.yaml steps
def generateOperatorYaml(dockerImageTag) {
    sh """
        cd ${GO_REPO_PATH}/verrazzano/platform-operator
        case "${env.BRANCH_NAME}" in
            master|release-*)
                ;;
            *)
                echo "Adding image pull secrets to operator.yaml for non master/release branch"
                export IMAGE_PULL_SECRETS=verrazzano-container-registry
        esac
        DOCKER_IMAGE_NAME=${DOCKER_PLATFORM_IMAGE_NAME} VERRAZZANO_APPLICATION_OPERATOR_IMAGE_NAME=${DOCKER_OAM_IMAGE_NAME} DOCKER_REPO=${env.DOCKER_REPO} DOCKER_NAMESPACE=${env.DOCKER_NAMESPACE} DOCKER_IMAGE_TAG=${dockerImageTag} OPERATOR_YAML=$WORKSPACE/generated-operator.yaml make generate-operator-yaml
    """
}

// Called in Stage Quality and Compliance Checks steps
// Makes target check to run all linters
def qualityCheck() {
    sh """
        echo "run all linters"
        cd ${GO_REPO_PATH}/verrazzano
        make check check-tests

        echo "copyright scan"
        time make copyright-check
        ./ci/scripts/check_if_clean_after_generate.sh

        echo "Third party license check"
    """
}

// Called in Stage Save Generated Files steps
def saveGeneratedFiles() {
    sh """
        cd ${GO_REPO_PATH}/verrazzano
        oci --region us-phoenix-1 os object put --force --namespace ${OCI_OS_NAMESPACE} -bn ${OCI_OS_BUCKET} --name ${env.BRANCH_NAME}/operator.yaml --file $WORKSPACE/generated-operator.yaml
        oci --region us-phoenix-1 os object put --force --namespace ${OCI_OS_NAMESPACE} -bn ${OCI_OS_COMMIT_BUCKET} --name ephemeral/${env.BRANCH_NAME}/${SHORT_COMMIT_HASH}/operator.yaml --file $WORKSPACE/generated-operator.yaml
        oci --region us-phoenix-1 os object put --force --namespace ${OCI_OS_NAMESPACE} -bn ${OCI_OS_BUCKET} --name ${env.BRANCH_NAME}/generated-verrazzano-bom.json --file $WORKSPACE/generated-verrazzano-bom.json
        oci --region us-phoenix-1 os object put --force --namespace ${OCI_OS_NAMESPACE} -bn ${OCI_OS_COMMIT_BUCKET} --name ephemeral/${env.BRANCH_NAME}/${SHORT_COMMIT_HASH}/generated-verrazzano-bom.json --file $WORKSPACE/generated-verrazzano-bom.json
    """
}

def saveCLIExecutable() {
    sh """
        cd ${GO_REPO_PATH}/verrazzano
        oci --region us-phoenix-1 os object put --force --namespace ${OCI_OS_NAMESPACE} -bn ${OCI_OS_BUCKET} --name ${env.BRANCH_NAME}/vz-linux-amd64.tar.gz --file $WORKSPACE/vz-linux-amd64.tar.gz
        oci --region us-phoenix-1 os object put --force --namespace ${OCI_OS_NAMESPACE} -bn ${OCI_OS_COMMIT_BUCKET} --name ephemeral/${env.BRANCH_NAME}/${SHORT_COMMIT_HASH}/vz-linux-amd64.tar.gz --file $WORKSPACE/vz-linux-amd64.tar.gz
        oci --region us-phoenix-1 os object put --force --namespace ${OCI_OS_NAMESPACE} -bn ${OCI_OS_BUCKET} --name ${env.BRANCH_NAME}/vz-linux-amd64.tar.gz.sha256 --file $WORKSPACE/vz-linux-amd64.tar.gz.sha256
        oci --region us-phoenix-1 os object put --force --namespace ${OCI_OS_NAMESPACE} -bn ${OCI_OS_COMMIT_BUCKET} --name ephemeral/${env.BRANCH_NAME}/${SHORT_COMMIT_HASH}/vz-linux-amd64.tar.gz.sha256 --file $WORKSPACE/vz-linux-amd64.tar.gz.sha256
    """
}

// Called in many parallel stages of Stage Run Acceptance Tests
def runGinkgoRandomize(testSuitePath) {
    catchError(buildResult: 'FAILURE', stageResult: 'FAILURE') {
        sh """
            cd ${GO_REPO_PATH}/verrazzano/tests/e2e
            ginkgo -p --randomize-all -v --keep-going --no-color ${testSuitePath}/...
            ../../build/copy-junit-output.sh ${WORKSPACE}
        """
    }
}

// Called in many parallel stages of Stage Run Acceptance Tests
def runGinkgo(testSuitePath) {
    catchError(buildResult: 'FAILURE', stageResult: 'FAILURE') {
        sh """
            cd ${GO_REPO_PATH}/verrazzano/tests/e2e
            ginkgo -v --keep-going --no-color ${testSuitePath}/...
            ../../build/copy-junit-output.sh ${WORKSPACE}
        """
    }
}

// Called in Stage Acceptance Tests post
def dumpK8sCluster(dumpDirectory) {
    sh """
        mkdir -p ${dumpDirectory}/cluster-snapshot
        ${GO_REPO_PATH}/verrazzano/tools/scripts/k8s-dump-cluster.sh -d ${dumpDirectory}/cluster-snapshot -r ${dumpDirectory}/cluster-snapshot/analysis.report
        ${GO_REPO_PATH}/vz bug-report --report-file ${dumpDirectory}/bug-report.tar.gz
        mkdir -p ${dumpDirectory}/bug-report
        tar -xvf ${dumpDirectory}/bug-report.tar.gz -C ${dumpDirectory}/bug-report
    """
}


// Called in Stage Clean workspace and checkout steps
@NonCPS
def getCommitList() {
    echo "Checking for change sets"
    def commitList = []
    def changeSets = currentBuild.changeSets
    for (int i = 0; i < changeSets.size(); i++) {
        echo "get commits from change set"
        def commits = changeSets[i].items
        for (int j = 0; j < commits.length; j++) {
            def commit = commits[j]
            def id = commit.commitId
            echo "Add commit id: ${id}"
            commitList.add(id)
        }
    }
    return commitList
}

def trimIfGithubNoreplyUser(userIn) {
    if (userIn == null) {
        echo "Not a github noreply user, not trimming: ${userIn}"
        return userIn
    }
    if (userIn.matches(".*\\+.*@users.noreply.github.com.*")) {
        def userOut = userIn.substring(userIn.indexOf("+") + 1, userIn.indexOf("@"))
        return userOut;
    }
    if (userIn.matches(".*<.*@users.noreply.github.com.*")) {
        def userOut = userIn.substring(userIn.indexOf("<") + 1, userIn.indexOf("@"))
        return userOut;
    }
    if (userIn.matches(".*@users.noreply.github.com")) {
        def userOut = userIn.substring(0, userIn.indexOf("@"))
        return userOut;
    }
    echo "Not a github noreply user, not trimming: ${userIn}"
    return userIn
}

def getSuspectList(commitList, userMappings) {
    def retValue = ""
    def suspectList = []
    if (commitList == null || commitList.size() == 0) {
        echo "No commits to form suspect list"
    } else {
        for (int i = 0; i < commitList.size(); i++) {
            def id = commitList[i]
            try {
                def gitAuthor = sh(
                    script: "git log --format='%ae' '$id^!'",
                    returnStdout: true
                ).trim()
                if (gitAuthor != null) {
                    def author = trimIfGithubNoreplyUser(gitAuthor)
                    echo "DEBUG: author: ${gitAuthor}, ${author}, id: ${id}"
                    if (userMappings.containsKey(author)) {
                        def slackUser = userMappings.get(author)
                        if (!suspectList.contains(slackUser)) {
                            echo "Added ${slackUser} as suspect"
                            retValue += " ${slackUser}"
                            suspectList.add(slackUser)
                        }
                    } else {
                        // If we don't have a name mapping use the commit.author, at least we can easily tell if the mapping gets dated
                        if (!suspectList.contains(author)) {
                            echo "Added ${author} as suspect"
                            retValue += " ${author}"
                            suspectList.add(author)
                        }
                    }
                } else {
                    echo "No author returned from git"
                }
            } catch (Exception e) {
                echo "INFO: Problem processing commit ${id}, skipping commit: " + e.toString()
            }
        }
    }
    def startedByUser = "";
    def causes = currentBuild.getBuildCauses()
    echo "causes: " + causes.toString()
    for (cause in causes) {
        def causeString = cause.toString()
        echo "current cause: " + causeString
        def causeInfo = readJSON text: causeString
        if (causeInfo.userId != null) {
            startedByUser = causeInfo.userId
        }
    }

    if (startedByUser.length() > 0) {
        echo "Build was started by a user, adding them to the suspect notification list: ${startedByUser}"
        def author = trimIfGithubNoreplyUser(startedByUser)
        echo "DEBUG: author: ${startedByUser}, ${author}"
        if (userMappings.containsKey(author)) {
            def slackUser = userMappings.get(author)
            if (!suspectList.contains(slackUser)) {
                echo "Added ${slackUser} as suspect"
                retValue += " ${slackUser}"
                suspectList.add(slackUser)
            }
        } else {
            // If we don't have a name mapping use the commit.author, at least we can easily tell if the mapping gets dated
            if (!suspectList.contains(author)) {
               echo "Added ${author} as suspect"
               retValue += " ${author}"
               suspectList.add(author)
            }
        }
    } else {
        echo "Build not started by a user, not adding to notification list"
    }
    echo "returning suspect list: ${retValue}"
    return retValue
}

def metricJobName(stageName) {
    job = env.JOB_NAME.split("/")[0]
    job = '_' + job.replaceAll('-','_')
    if (stageName) {
        job = job + '_' + stageName
    }
    return job
}

def metricTimerStart(metricName) {
    def timerStartName = "${metricName}_START"
    env."${timerStartName}" = sh(returnStdout: true, script: "date +%s").trim()
}

// Construct the set of labels/dimensions for the metrics
def getMetricLabels() {
    def buildNumber = String.format("%010d", env.BUILD_NUMBER.toInteger())
    labels = 'build_number=\\"' + "${buildNumber}"+'\\",' +
             'jenkins_build_number=\\"' + "${env.BUILD_NUMBER}"+'\\",' +
             'jenkins_job=\\"' + "${env.JOB_NAME}".replace("%2F","/") + '\\",' +
             'commit_sha=\\"' + "${env.GIT_COMMIT}"+'\\"'
    return labels
}

def metricTimerEnd(metricName, status) {
    def timerStartName = "${metricName}_START"
    def timerEndName   = "${metricName}_END"
    env."${timerEndName}" = sh(returnStdout: true, script: "date +%s").trim()
    if (params.EMIT_METRICS) {
        long x = env."${timerStartName}" as long;
        long y = env."${timerEndName}" as long;
        def dur = (y-x)
        labels = getMetricLabels()
        withCredentials([usernameColonPassword(credentialsId: 'prometheus-credentials', variable: 'PROMETHEUS_CREDENTIALS')]) {
            EMIT = sh(returnStdout: true, script: "ci/scripts/metric_emit.sh ${PROMETHEUS_GW_URL} ${PROMETHEUS_CREDENTIALS} ${metricName} ${env.GIT_BRANCH} $labels ${status} ${dur}")
            echo "emit prometheus metrics: $EMIT"
            return EMIT
        }
    } else {
        return ''
    }
}

// Emit the metrics indicating the duration and result of the build
def metricBuildDuration() {
    def status = "${currentBuild.currentResult}".trim()
    long duration = "${currentBuild.duration}" as long;
    long durationInSec = (duration/1000)
    testMetric = metricJobName('')
    def metricValue = "-1"
    statusLabel = status.substring(0,1)
    if (status.equals("SUCCESS")) {
        metricValue = "1"
    } else if (status.equals("FAILURE")) {
        metricValue = "0"
    } else {
        // Consider every other status as a single label
        statusLabel = "A"
    }
    if (params.EMIT_METRICS) {
        labels = getMetricLabels()
        labels = labels + ',result=\\"' + "${statusLabel}"+'\\"'
        withCredentials([usernameColonPassword(credentialsId: 'prometheus-credentials', variable: 'PROMETHEUS_CREDENTIALS')]) {
            METRIC_STATUS = sh(returnStdout: true, returnStatus: true, script: "ci/scripts/metric_emit.sh ${PROMETHEUS_GW_URL} ${PROMETHEUS_CREDENTIALS} ${testMetric}_job ${env.BRANCH_NAME} $labels ${metricValue} ${durationInSec}")
            echo "Publishing the metrics for build duration and status returned status code $METRIC_STATUS"
        }
    }
}

def setRunnerTags() {
    oci
}<|MERGE_RESOLUTION|>--- conflicted
+++ resolved
@@ -405,26 +405,13 @@
                 script {
                     VZ_TEST_METRIC = metricJobName('kind_test')
                     metricTimerStart("${VZ_TEST_METRIC}")
-<<<<<<< HEAD
-                    build job: "verrazzano-new-kind-acceptance-tests/${BRANCH_NAME.replace("/", "%2F")}",
-                        parameters: [
-                            string(name: 'PIPELINE_TAG', value: PIPELINE_TAG),
-                            string(name: 'SCENARIO_TAG', value: "main-job"),
-                            string(name: 'KUBERNETES_CLUSTER_VERSION', value: '1.22'),
-                            string(name: 'GIT_COMMIT_TO_USE', value: env.GIT_COMMIT),
-                            string(name: 'WILDCARD_DNS_DOMAIN', value: params.WILDCARD_DNS_DOMAIN),
-                            booleanParam(name: 'RUN_SLOW_TESTS', value: params.RUN_SLOW_TESTS),
-                            booleanParam(name: 'DUMP_K8S_CLUSTER_ON_SUCCESS', value: params.DUMP_K8S_CLUSTER_ON_SUCCESS),
-                            booleanParam(name: 'CREATE_CLUSTER_USE_CALICO', value: params.CREATE_CLUSTER_USE_CALICO),
-                            string(name: 'CONSOLE_REPO_BRANCH', value: params.CONSOLE_REPO_BRANCH),
-                            booleanParam(name: 'EMIT_METRICS', value: params.EMIT_METRICS)
-                        ], wait: true
-=======
                 }
                 retry(count: JOB_PROMOTION_RETRIES) {
                     script {
                         build job: "verrazzano-new-kind-acceptance-tests/${BRANCH_NAME.replace("/", "%2F")}",
                             parameters: [
+                                string(name: 'PIPELINE_TAG', value: PIPELINE_TAG),
+                                string(name: 'SCENARIO_TAG', value: "main-job"),
                                 string(name: 'KUBERNETES_CLUSTER_VERSION', value: '1.22'),
                                 string(name: 'GIT_COMMIT_TO_USE', value: env.GIT_COMMIT),
                                 string(name: 'WILDCARD_DNS_DOMAIN', value: params.WILDCARD_DNS_DOMAIN),
@@ -435,7 +422,6 @@
                                 booleanParam(name: 'EMIT_METRICS', value: params.EMIT_METRICS)
                             ], wait: true
                     }
->>>>>>> 385f9c9e
                 }
             }
             post {
