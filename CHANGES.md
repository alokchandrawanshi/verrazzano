### v1.6.0
Features:

- The Prometheus components can now be enabled or disabled at any point in the Verrazzano lifecycle
- Added a None profile that comes with all components disabled by default
- Added Thanos, which supports high availability and long-term storage on top of Prometheus
- Enhanced the Verrazzano CLI to support installing and upgrading from a private registry and in air-gapped environments
<<<<<<< HEAD
- Added support for Kubernetes v1.25 and v1.26, and dropped support of Kubernetes v1.21
- Added Fluent Operator to allow use of Fluent Bit for log processing, but it will be disabled by default
=======
- Added support for Kubernetes v1.25 and v1.26, and dropped support of Kubernetes v1.21, v1.22 and v1.23
>>>>>>> a3619e73

Component version updates:

- Rancher v2.7.3
- WebLogic Kubernetes Operator v4.0.6
- WebLogic Monitoring Exporter v2.1.3
- Jaeger v1.42.0
- Prometheus Operator v0.64.1
- Prometheus v2.44.0
- kube-state-metrics v2.8.2
- kube-prometheus-stack Helm chart v45.25.0
- kube-state-metrics Helm chart v5.6.4

Components added:
- Thanos v0.30.2
- Fluent Operator v2.2.0

Fixes:

- Disabled the startupapicheck job in cert-manager startup.

### v1.5.0
Features:

- Separated Verrazzano Platform Operator and Verrazzano Platform Webhooks into separate deployments for scalability and resiliency.
- Added component availability to Verrazzano custom resource, displayed in the resource's status printout.
- Rancher clusters are automatically synchronized with VerrazzanoManagedCluster resources. Creating a cluster in Rancher results in a VMC creation and deleting a cluster in Rancher results in a VMC deletion.
- Applying the Rancher cluster registration manifest to a managed cluster causes additional Verrazzano resources to automatically transfer to the managed cluster.
- Grafana dashboards are now organized in folders. Added Grafana dashboards for Istio, JVM Micrometer, user applications, and Verrazzano system health.
- Added Argo CD which can be used as a declarative, GitOps continuous delivery tool for deploying applications.

Component version updates:

- Coherence Operator v3.2.9
- MySQL Server 8.0.32
- oam-kubernetes-runtime 0.3.3
- NGINX Ingress Controller v1.3.1
- Prometheus v2.38.0
- Prometheus Operator v0.59.1
- External DNS v0.12.2
- kube-state-metrics v2.6.0
- cert-manager v1.9.1
- Prometheus Adapter for Kubernetes Metrics APIs v0.10.0
- Grafana v7.5.17
- WebLogic Kubernetes Operator v4.0.4
- WebLogic Monitoring Exporter v2.1.0
- OpenSearch v2.3.0
- OpenSearch Dashboards v2.3.0
- Istio v1.15.3
- Jaeger v1.37.0
- Kiali v1.57.1
- Keycloak v20.0.1

Components added:
- Argo CD v2.5.3
- MySQL Operator 8.0.32-2.0.8

Fixes:

- Updated base and other images for bugs and security.
- Rancher upgrade intermittently fails with errors stating that the available chart version is less than the minimum chart version for Rancher system charts.
- Fixed Fluentd configuration to prevent duplication of logs in OpenSearch on Fluentd restarts or upgrade.
- Fixed i/o timeout errors installing Verrazzano on a RKE2 cluster.
- Fixed IngressTrait JWT related issues to allow multiple paths where one path has requestPrincipals and the other doesn't.
- Fixed IngressTrait JWT so that requestPrincipals with no paths are allowed.
- Fixed IngressTrait related AuthorizationPolicy cleanup when application is deleted.
- Fixed Argo CD bug to allow the policy.csv field in the argocd-rbac-cm ConfigMap to be overridden.

### v1.4.0
Features:

- Added the Verrazzano command-line tool (CLI) for interactive installation, upgrade, uninstall, cluster analysis, and bug reporting.
- Added backup and restore functionality using Velero and rancher-backup.
- Added Prometheus Operator based metrics collection (using ServiceMonitors and PodMonitors) for both Verrazzano system components and applications.
- Added a new API version for the Verrazzano resource, `install.verrazzano.io/v1beta1`. See the [Deprecated API Migration Guide](https://verrazzano.io/latest/docs/reference/migration/").
- Verrazzano distribution `tar.gz` artifacts now include the new CLI binaries and tooling.
- Replaced Elasticsearch and Kibana with OpenSearch and OpenSearch dashboards (pods, URLs, CRD fields).
- Improved Rancher integration.
    - Added the Rancher UI-based Verrazzano console.
    - Keycloak SSO authentication and authorization is configured by default.
    - OCI drivers now are enabled by default and ready-to-use.
- kube-prometheus-stack components now are enabled by default.
- Improved uninstall resiliency and performance.
- Added support for OCNE 1.5.x.
- Added support for Kubernetes v1.24.

Component version updates:

- Coherence Operator v3.2.6
- Istio v1.14.3
- Jaeger v1.34.1
- Rancher v2.6.8

Components added:

- Rancher Backup Operator v2.1.3
- Velero v1.8.1
- Velero Plugin For AWS v1.4.1

Components removed:

- Config Map Reload

Fixes:

- Resolved an issue where Verrazzano started an installation, immediately after an upgrade, but before all the components were ready.
- Resolved an issue where application pods that required an Istio sidecar did not restart after an upgrade.
- Resolved unnecessary temporary file cleanup for Helm overrides after installation or upgrade.
- Resolved an issue with Verrazzano resource status conditions being appended as duplicates instead of updated.
- Resolved an issue where Verrazzano Monitoring Operator was querying OpenSearch before it was ready.
- Resolved an issue where Verrazzano Platform Operator transitioned to a ready condition before all webhook context paths were ready.
- Updated base and other images to resolve CVEs.


### v1.3.5
Component version updates:

- WebLogic Kubernetes Operator v3.4.3

### v1.3.4
Fixes:

- Updated the Kiali image to fix CVEs.
- Resolved an issue with Prometheus volume attachment during upgrade.

Component version updates:

- Rancher v2.6.6

### v1.3.3
Fixes:

- Fixed AuthProxy to emit access logs.
- Fixed Verazzano Console intermittent failures of timing out loading application details.

Component version updates:

- Istio v1.13.5

### v1.3.2
Fixes:

- Fixed Fluentd pattern to correctly parse `severity` value from WebLogic logs.
- Fixed IngressTrait to remove the deleted IngressTrait entries from the Istio Gateway.

### v1.3.1
Fixes:

- Resolved an issue where the Verrazzano uninstall deleted additional namespaces when deleting Rancher components.
- Fixed IngressTrait controller to support Services as component workloads.
- Added liveness probe for the AuthProxy NGINX server.
- Added support for dynamic configuration overrides to Verrazzano components from various monitored sources, including ConfigMaps, Secrets, and Values referenced in the Verrazzano CR.
- Added support for JWT authentication and authorization policy specification for applications.
- Added support for Prometheus Service Monitor and Pod Monitor CRs deployed using Prometheus Operator.
- Updated Keycloak image to fix CVEs.

### v1.3.0
Features:

- Post-installation updates: configurations for DNS, certificate management, logging, ingress, and OpenSearch cluster configuration can be updated after a Verrazzano installation.
- Added Jaeger Distributed Tracing.
- Support for Kubernetes v1.22 and v1.23.
- kube-prometheus-stack components are now part of Verrazzano and can be enabled, these include Prometheus Operator, Alertmanager, kube-state-metrics, and such.

Component version updates:

- cert-manager v1.7.1
- Coherence Operator 3.2.5
- Istio v1.13.2
- Jaeger Operator v1.32.0
- Kiali v1.42.0
- NGINX Ingress Controller v1.1.1
- Node Exporter v1.3.1
- Prometheus v2.34.0
- Rancher v2.6.4
- WebLogic Kubernetes Operator v3.4.0

Components added:

- Alertmanager v0.24.0
- kube-state-metrics v2.4.2
- Prometheus Adapter v0.9.1
- Prometheus Operator v0.55.1
- Prometheus Pushgateway v1.4.2

Fixes:

- Resolved an issue in the console UI with displaying multicluster applications when a managed cluster is partially registered.
- Resolved an issue in the console UI with the display of the Bob's Books sample WebLogic application.
- Resolved an issue with exporting WebLogic application metrics in a private registry installation of Verrazzano.

### v1.2.2
Fixes:

- Resolved an issue with the Grafana Dashboards for Helidon in multicluster setup.
- Resolved an issue with naming the Istio Authorization Policy for the AuthProxy.
- Resolved an issue with AuthProxy pods being evicted due to ephemeral storage.
- Resolved an issue with the length of the cookie TTL in the ingress trait.

### v1.2.1
Fixes:

- Resolved an issue with upgrade when configured to use a private registry.
- Resolved an issue with the public image of WebLogic Monitoring Exporter being used when a private registry is configured.
- Resolved an issue with intermittent upgrade failures while upgrading from Verrazzano v1.0.2 to v1.2.0.
- Resolved an issue with the console UI when viewing WebLogic applications.
- Resolved an issue with the console UI when displaying an application that is targeted to a managed cluster that has not completed the registration process.
- Resolved an issue with the console UI not displaying the traits for an OAM application.
- Resolved an issue with the `verrazzano-application-operator` pod continually crashing and restarting.
- Resolved an issue with the WebLogic workload `logHome` value being ignored and always using `/scratch/log`.
- Resolved an issue with Prometheus not scraping metrics from Verrazzano managed namespaces that do not have Istio injection enabled.
- The Verrazzano operators no longer have watches on resources in the `kube-system` namespace.
- Updated Keycloak image to address CVEs.

Known Issues:

- Importing a Kubernetes v1.21 cluster into Rancher might not work properly. Rancher does not currently support Kubernetes v1.21.

### v1.2.0
Features:

- Logging enhancements:
  - Added support for Oracle Cloud Infrastructure Logging integration.
  - Replaced Elasticsearch and Kibana with Opensearch and Opensearch Dashboard.
  - Updated Opensearch `prod` profile data node configuration to 3 replicas.
  - Enhanced Fluentd parsing/filtering rules for Verrazzano system logs.
- Added support for using `instance_principal` authorization with using Oracle Cloud Infrastructure DNS.
- Added support for metrics integration with non-OAM applications.
- Added support for scaling Istio gateways and setting affinity.
- Added support for scaling Verrazzano AuthProxy and setting affinity.
- Component version updates:
  - External DNS v0.10.2.
  - MySQL v8.0.28.
  - Grafana v7.5.11.
  - Prometheus v2.31.1.
  - Opensearch v1.2.3 (replaces Elasticsearch).
  - Opensearch Dashboards v1.2.0 (replaces Kibana).
  - WebLogic Kubernetes Operator v3.3.7.

Fixes:

- Fixed Keycloak issue creating incorrect `verrazzano-monitors` group on installation.
- Fixed Verrazzano failing to uninstall in a private registry configuration due to a missing Rancher image.
- Fixed Rancher installation when `tls-ca-additional` secret is not present.
- Fixed Opensearch parsing errors of `trait` field.
- Fixed Custom CA certificates support.
- Fixed issue requeuing unsupported traits in the Verrazzano Application Operator, and updated the OAM Operator.
- Aligned Helidon workload service port names with Istio conventions to avoid protocol defaulting to TCP in all cases.
- Added ability to set a DestinationRule with HTTP Cookie for session affinity.

Known Issues:

- Importing a Kubernetes v1.21 cluster into Rancher might not work properly. Rancher does not currently support Kubernetes v1.21.

### v1.1.2
Fixes:
- Fixed installation to create `verrazzano-monitors` group correctly.
- Fixed installation to enable network access to Prometheus for Kiali.
- Updated Spring Boot example image to address CVEs.
- Updated Kibana image to address CVEs.
- Updated Elasticsearch image to address CVEs.
- Fixed Verrazzano failing to install when specifying a custom CA certificate.
- Updated Keycloak image to address CVEs.
- Fixed Verrazzano failing to install when the `spec.components.certManager.certificate.acme.environment` field was set to `production` in the Verrazzano CR.
- Added support for using private DNS and instance principals with Oracle Cloud Infrastructure DNS.
- Fixed Verrazzano failing to uninstall in a private registry configuration due to a missing Rancher image.
- Updated Verrazzano to use the Rancher v2.5.9 Helm chart.

Known Issues:
- Importing a Kubernetes v1.21 cluster into Rancher might not work properly. Rancher does not currently support Kubernetes v1.21.

### v1.1.1
Fixes:
- Elasticsearch and Keycloak images were updated to address CVEs.
- Updated WebLogic Kubernetes Operator version to 3.3.7.
- Minor bug fixes including updating Elasticsearch logging to avoid type collisions.
- Improved cluster-dump behavior when capturing logs.
- Rancher namespace is now created by default.

Known Issues:
- Importing a Kubernetes v1.21 cluster into Rancher might not work properly. Rancher does not currently support Kubernetes v1.21.

### v1.1.0
Fixes:
- Added support for Kiali.
- Simplified the placement of multicluster resources.
- Improved the performance of installing Verrazzano.
- Added support for external Elasticsearch.
- Improvements to system functions, including the authenticating proxy.
- Added support in the LoggingTrait to customize application logging.
- Fixed ability to register a managed cluster with Rancher when configured to use LetsEncrypt staging certificates.
- Fixed Elasticsearch status yellow due to unassigned shards.
- Added support for Kubernetes 1.21, dropped support of Kubernetes 1.18.
- Updated several installed and supported [Software Versions]({{< relref "/docs/setup/prereqs.md" >}}).

Known Issues:
- Importing a Kubernetes v1.21 cluster into Rancher might not work properly. Rancher does not currently support Kubernetes v1.21.

### v1.0.4
Fixes:
- Elasticsearch and Spring Boot images were updated to consume log4j 2.16, to address CVE-2021-44228/CVE-2021-45046.
- Keycloak image was updated to address vulnerabilities.
- Minor bug fixes including fixes for capitalization in user-visible messages.

### v1.0.3
Fixes:
- Fix to use load balancer service external IP address for application ingress when using an external load balancer and wildcard DNS.
- Fixed scraping of Prometheus metrics for WebLogic workloads on managed clusters.
- Rebuilt several component images to address known issues.
- Updated to the following versions:
    - Grafana 6.7.4.
    - WebLogic Kubernetes Operator 3.3.3.

### v1.0.2
Fixes:
- Updated CoreDNS to version 1.6.2-1.
- Updated Keycloak to version 10.0.2.
- Updated WebLogic Kubernetes Operator to version 3.3.2.
- Updated Oracle Linux image to version 7.9.
- Rebuilt several component images to address known issues.
- Fixes/improvements for the analysis tool, including support for diagnosing load balancer limit reached issues.
- Fixes/improvements for the install/upgrade process, including:
  - Install/upgrade jobs now run in the ``verrazzano-install`` namespace.
  - Added Rancher registration status to the VerrazzanoManagedCluster status.
  - Updated OKE troubleshooting URL in installation log.
  - Fixed ExternalIP handling during Istio install.
- Fixed Elasticsearch status yellow due to unassigned_shards.
- Webhook now disallows multicluster resources that are not in a VerrazzanoProject namespace.

### v1.0.1
Fixes:
- Updated to the following versions:
   - WebLogic Kubernetes Operator v3.3.0.
   - Coherence Operator v3.2.1.
   - In the Analysis Tool, `kubectl` v1.20.6-2.
- Ensured ConfigMaps are deleted during uninstall.
- Fixed logging pattern match issue for OKE Kubernetes v1.20.8 clusters.
- Fixed multicluster log collection for Verrazzano installations using LetsEncrypt certificates.
- Fixed console UI display bugs for multicluster applications.
- Fixed a bug where API keys generated by the Oracle Cloud Infrastructure Console were not working correctly.

### v1.0.0
Features: Updated to Rancher v2.5.9.

### v0.17.0
Features:
- Allow Verrazzano Monitoring Instance (VMI) replicas and memory sizes to be changed during installation for both `dev` and `prod` profiles.
- When installing Verrazzano on OKE, the OKE-specific Fluentd `extraVolumeMounts` configuration is no longer required.
- Updated to WebLogic Kubernetes Operator v3.2.5.

Fixes:
- During uninstall, delete application resources only from namespaces which are managed by Verrazzano.
- During upgrade, honor the APP_OPERATOR_IMAGE override.
- Fixed Keycloak installation failure when Prometheus is disabled.
- Allow empty values for Helm overrides in `config.json`.

### v0.16.0
Features:
- Provided options to configure log volume/mount of the log collector, Fluentd, and pre-configured profiles.
- Automatically enabled metrics and log capture for WebLogic domains deployed in Verrazzano.
- Added security-related data/project YAML files to the Verrazzano Console, under project details.
- Updated to WebLogic Kubernetes Operator v3.2.4.

Fixes:
- Added a fix for default metrics traits not always being injected into the `appconfig`.
- Updated the timestamp in WebLogic application logs so that the time filter can be used in Kibana.
- Corrected the incorrect `podSelector` in the node exporter network policy.
- Fixed the DNS resolution issue due to the missing cluster section of the `coredns configmap`.
- Stability improvements for the platform, tests, and examples.
- Renamed the Elasticsearch fields in a multicluster registration secret to be consistent.

### v0.15.1
Features:
- Allow customization of Elasticsearch node sizes and topology during installation.
- If `runtimeEncryptionSecret`, specified in the WebLogic domain spec, does not already exist, then create it.
- Support overrides of persistent storage configuration for Elasticsearch, Kibana, Prometheus, Grafana, and Keycloak.

Known Issues:
- After upgrade to 0.15.1, for Verrazzano Custom Resource installed on Oracle Cloud Infrastructure Container Engine for Kubernetes (OKE), the Fluentd DaemonSet in the `verrazzano-system` namespace cannot access logs.
  Run following command to patch the Fluentd DaemonSet and correct the issue:
  ```
  kubectl patch -n verrazzano-system ds fluentd --patch '{"spec":{"template":{"spec":{"containers":[{"name": "fluentd","volumeMounts":[{"mountPath":"/u01/data/","name":"extravol0","readOnly":true}]}],"volumes":[{"hostPath":{"path":"/u01/data/","type":""},"name":"extravol0"}]}}}}'
  ```

### v0.15.0
Features:
- Support for private container registries.
- Secured communication between Verrazzano resources using Istio.
- Updated to the following versions:
    - cert-manager v1.2.0.
    - Coherence Operator v3.1.5.
    - WebLogic Kubernetes Operator v3.2.3.
    - Node Exporter v1.0.0.
    - NGINX Ingress Controller v0.46.
    - Fluentd v1.12.3.
- Added network policies for Istio.

Fixes:
- Stability improvements for the platform, tests, and examples.
- Several fixes for scraping Prometheus metrics.
- Several fixes for logging and Elasticsearch.
- Replaced `keycloak.json` with dynamic realm creation.
- Removed the LoggingScope CRD from the Verrazzano API.
- Fixed issues related to multicluster resources being orphaned.

### v0.14.0
Features:
- Multicluster support for Verrazzano. Now you can:
    - Register participating clusters as VerrazzanoManagedClusters.
    - Deploy MutiClusterComponents and MultiClusterApplicationConfigurations.
    - Organize multicluster namespaces as VerrazzanoProjects.
    - Access MultiCluster Components and ApplicationConfigurations in the Verrazzano Console UI.
- Changed default wildcard DNS from xip.io to nip.io.
- Support for OKE clusters with private endpoints.
- Support for network policies. Now you can:
    - Add ingress-NGINX network policies.
    - Add Rancher network policies.
    - Add NetworkPolicy support to Verrazzano projects.
    - Add network policies for Keycloak.
    - Add platform operator network policies.
    - Add network policies for Elasticsearch and Kibana.
    - Set network policies for Verrazzano operators, Console, and API proxy.
    - Add network policies for WebLogic Kubernetes Operator.
- Changes to allow magic DNS provider to be specified (xip.io, nip.io, sslip.io).
- Support service setup for multiple containers.
- Enabled use of self-signed certs with Oracle Cloud Infrastructure DNS.
- Support for setting DeploymentStrategy for VerrazzanoHelidonWorkload.

Fixes:

- Several stability improvements for the platform, tests, and examples.
- Added retries around lookup of Rancher admin user.
- Granted specific privileges instead of `ALL` for Keycloak user in MySQL.
- Disabled the installation of the Verrazzano Console UI on managed clusters.

### v0.13.0
Features:
- `IngressTrait` support for explicit destination host and port.
- Experimental cluster diagnostic tooling.
- Grafana dashboards for `VerrazzanoHelidonWorkload`.
- Now you can update application Fluentd sidecar images following a Verrazzano update.
- Documented Verrazzano specific OAM workload resources.
- Documented Verrazzano hardware requirements and installed software versions.

Fixes:
- `VerrazzanoWebLogicWorkload` and `VerrazzanoCoherenceWorkload` resources now handle updates.
- Now `VerrazzanoHelidonWorkload` supports the use of the `ManualScalarTrait`.
- Now you can delete a `Namespace` containing an `ApplicationConfiguration` resource.
- Fixed frequent restarts of Prometheus during application deployment.
- Made `verrazzano-application-operator` logging more useful and use structured logging.
- Fixed Verrazzano uninstall issues.

### v0.12.0
Features:
- Observability stack now uses Keycloak SSO for authentication.
- Istio sidecars now automatically injected when namespaces labeled `istio-injection=enabled`.
- Support for Helidon applications now defined using `VerrazzanoHelidonWorkload` type.

Fixes:
- Fixed issues where logs were not captured from all containers in workloads with multiple containers.
- Fixed issue where some resources were not cleaned up during uninstall.

### v0.11.0

Features:
- OAM applications are optionally deployed into an Istio service mesh.
- Incremental improvements to user-facing roles.

Fixes:
- Fixed issue with logging when an application has multiple workload types.
- Fixed metrics configuration in Spring Boot example application.

### v0.10.0

**Breaking Changes**:
- Model/binding files removed; now application deployment done exclusively by using Open Application Model (OAM).
- Syntax changes for WebLogic and Coherence OAM workloads, now defined using `VerrazzanoCoherenceWorkload`
  and `VerrazzanoWebLogicWorkload` types.

Features:
  - By default, application endpoints now use HTTPs - when using magic DNS, certificates are issued by cluster issuer, when using
    Oracle Cloud Infrastructure DNS certificates are issued using Let's Encrypt, or the end user can provide certificates.
  - Updated to Coherence Operator v3.1.3.
  - Updates for running Verrazzano on Kubernetes 1.19 and 1.20.
  - RBAC roles and role bindings created at installation.
  - Added instance information to status of Verrazzano custom resource; can be used to obtain instance URLs.
  - Updated to Istio v1.7.3.

Fixes:
  - Reduced log level of Elasticsearch; excessive logging could have resulted in filling up disks.

### v0.9.0
- Features:
    - Added platform support for installing Verrazzano on Kind clusters.
    - Log records are indexed from the OAM `appconfig` and `component` definitions using the following pattern: `namespace-appconfig-component`.
    - All system and curated components are now patchable.
    - More updates to Open Application Model (OAM) support.

To enable OAM, when you install Verrazzano, specify the following in the Kubernetes manifest file for the Verrazzano custom resource:

```
spec:
  oam:
    enabled: true
```


### v0.8.0
- Features:
    - Support for two installation profiles, development (`dev`) and production (`prod`).  The production profile, which is the default, provides a 3-node Elasticsearch and persistent storage for the Verrazzano Monitoring Instance (VMI). The development profile provides a single node Elasticsearch and no persistent storage for the VMI.
    - The default behavior has been changed to use the system VMI for all monitoring (applications and Verrazzano components).  It is still possible to customize one of the profiles to enable the original, non-shared VMI mode.
    - Initial support for the Open Application Model (OAM).
- Fixes:
    - Updated to Axios NPM package v0.21.1 to resolve a security vulnerability in the examples code.

### v.0.7.0
- Features:
    - Ability to upgrade an existing Verrazzano installation.
    - Added the Verrazzano Console.
    - Enhanced the structure of the Verrazzano custom resource to allow more configurability.
    - Streamlined the secret usage for Oracle Cloud Infrastructure DNS installations.

- Fixes:
    - Fixed bug where the Verrazzano CR `Certificate.CA` fields were being ignored.
    - Removed secret used for `hello-world`; `hello-world-application` image is now public in ghcr so `ImagePullSecrets` is no longer needed.
    - Fixed [issue #339](https://github.com/verrazzano/verrazzano/issues/339) (PRs [#208](https://github.com/verrazzano/verrazzano-operator/pull/208) & [#210](https://github.com/verrazzano/verrazzano-operator/pull/210).)

### v0.6.0
- Features:
    - In-cluster installer which replaces client-side installation scripts.
    - Added installation profiles; in this release, there are two: production and development.
    - Verrazzano system components now emit JSON structured logs.
- Fixes:
    - Updated Elasticsearch and Kibana versions (elasticsearch:7.6.1-20201130145440-5c76ab1) and (kibana:7.6.1-20201130145840-7717e73).<|MERGE_RESOLUTION|>--- conflicted
+++ resolved
@@ -5,12 +5,8 @@
 - Added a None profile that comes with all components disabled by default
 - Added Thanos, which supports high availability and long-term storage on top of Prometheus
 - Enhanced the Verrazzano CLI to support installing and upgrading from a private registry and in air-gapped environments
-<<<<<<< HEAD
-- Added support for Kubernetes v1.25 and v1.26, and dropped support of Kubernetes v1.21
+- Added support for Kubernetes v1.25 and v1.26, and dropped support of Kubernetes v1.21, v1.22 and v1.23
 - Added Fluent Operator to allow use of Fluent Bit for log processing, but it will be disabled by default
-=======
-- Added support for Kubernetes v1.25 and v1.26, and dropped support of Kubernetes v1.21, v1.22 and v1.23
->>>>>>> a3619e73
 
 Component version updates:
 
@@ -27,6 +23,7 @@
 Components added:
 - Thanos v0.30.2
 - Fluent Operator v2.2.0
+- FluentbitOpensearchOutput 1.0.0
 
 Fixes:
 
