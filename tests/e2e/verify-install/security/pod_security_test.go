--- conflicted
+++ resolved
@@ -6,7 +6,6 @@
 import (
 	"context"
 	"fmt"
-	"k8s.io/utils/strings/slices"
 	"strings"
 	"time"
 
@@ -25,6 +24,9 @@
 const (
 	waitTimeout     = 3 * time.Minute
 	pollingInterval = 5 * time.Second
+
+	// Only allowed capability in restricted mode
+	capNetBindService = "NET_BIND_SERVICE"
 )
 
 var skipPods = map[string][]string{
@@ -36,11 +38,7 @@
 	},
 	"verrazzano-system": {
 		"coherence-operator",
-<<<<<<< HEAD
-		"oam-kubernetes-runtime",
-=======
 		"fluentd",
->>>>>>> d16b9663
 		"vmi-system",
 		"weblogic-operator",
 	},
@@ -54,9 +52,6 @@
 
 var skipContainers = []string{}
 var skipInitContainers = []string{"istio-init"}
-
-// Only allowed capabilities in restricted mode
-var allowedCapabilities = []string{"NET_BIND_SERVICE", "DAC_OVERRIDE"}
 
 type podExceptions struct {
 	allowHostPath    bool
@@ -71,9 +66,6 @@
 		allowHostNetwork: true,
 		allowHostPID:     true,
 		allowHostPort:    true,
-	},
-	"fluentd": {
-		allowHostPath: true,
 	},
 }
 
@@ -254,8 +246,8 @@
 		errors = append(errors, fmt.Errorf("SecurityContext not configured correctly for pod %s, container %s, Missing `Drop -ALL` capabilities", podName, containerName))
 	}
 	if len(sc.Capabilities.Add) > 0 {
-		if len(sc.Capabilities.Add) > 1 || !slices.Contains(allowedCapabilities, string(sc.Capabilities.Add[0])) {
-			errors = append(errors, fmt.Errorf("only %v capabilities are allowed, found unexpected capabilities added to container %s in pod %s: %v", allowedCapabilities, containerName, podName, sc.Capabilities.Add))
+		if len(sc.Capabilities.Add) > 1 || sc.Capabilities.Add[0] != capNetBindService {
+			errors = append(errors, fmt.Errorf("only %s capability allowed, found unexpected capabilities added to container %s in pod %s: %v", capNetBindService, containerName, podName, sc.Capabilities.Add))
 		}
 	}
 	return errors
