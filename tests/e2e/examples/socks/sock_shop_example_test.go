// Copyright (c) 2020, 2023, Oracle and/or its affiliates.
// Licensed under the Universal Permissive License v 1.0 as shown at https://oss.oracle.com/licenses/upl.

package socks

import (
	b64 "encoding/base64"
	"encoding/json"
	"fmt"
	"net/http"
	"os"
	"strconv"
	"time"

	. "github.com/onsi/ginkgo/v2"
	. "github.com/onsi/gomega"
	"github.com/verrazzano/verrazzano/pkg/k8s/resource"
	"github.com/verrazzano/verrazzano/pkg/k8sutil"
	"github.com/verrazzano/verrazzano/tests/e2e/pkg"
	dump "github.com/verrazzano/verrazzano/tests/e2e/pkg/test/clusterdump"
	"github.com/verrazzano/verrazzano/tests/e2e/pkg/test/framework"
	"github.com/verrazzano/verrazzano/tests/e2e/pkg/test/framework/metrics"
	v1 "k8s.io/api/core/v1"
	"k8s.io/apimachinery/pkg/api/errors"
)

const (
	shortWaitTimeout         = 7 * time.Minute
	shortPollingInterval     = 10 * time.Second
	waitTimeout              = 10 * time.Minute
	longWaitTimeout          = 20 * time.Minute
	pollingInterval          = 30 * time.Second
	imagePullWaitTimeout     = 40 * time.Minute
	imagePullPollingInterval = 30 * time.Second

	sockshopAppName = "sockshop-appconf"
	ingress         = "orders-ingress-rule"
	cartsService    = "carts"
	cartsCreds      = "carts-coh"
	operatorCreds   = "coherence-operator-config"

	sampleSpringMetric    = "http_server_requests_seconds_count"
	sampleMicronautMetric = "process_start_time_seconds"
	oamComponent          = "app_oam_dev_component"
)

var sockShop SockShop
var username, password string
var isMinVersion140 bool

var (
	t                  = framework.NewTestFramework("socks")
	generatedNamespace = pkg.GenerateNamespace("sockshop")
	clusterDump        = dump.NewClusterDumpWrapper(t, generatedNamespace)
	host               = ""
)

// creates the sockshop namespace and applies the components and application yaml
var beforeSuite = clusterDump.BeforeSuiteFunc(func() {
	username = "username" + strconv.FormatInt(time.Now().Unix(), 10)
	password = b64.StdEncoding.EncodeToString([]byte(time.Now().String()))
	sockShop = NewSockShop(username, password, pkg.Ingress())

	variant := getVariant()
	t.Logs.Infof("*** Socks shop test is running against variant: %s\n", variant)

	if !skipDeploy {
		start := time.Now()
		// deploy the application here
		Eventually(func() (*v1.Namespace, error) {
			return pkg.CreateNamespace(namespace, map[string]string{"verrazzano-managed": "true"})
		}, shortWaitTimeout, shortPollingInterval).ShouldNot(BeNil())

		Eventually(func() error {
			file, err := pkg.FindTestDataFile("examples/sock-shop/" + variant + "/sock-shop-comp.yaml")
			if err != nil {
				return err
			}
			return resource.CreateOrUpdateResourceFromFileInGeneratedNamespace(file, namespace)
		}, shortWaitTimeout, shortPollingInterval).ShouldNot(HaveOccurred())

		Eventually(func() error {
			file, err := pkg.FindTestDataFile("examples/sock-shop/" + variant + "/sock-shop-app.yaml")
			if err != nil {
				return err
			}
			return resource.CreateOrUpdateResourceFromFileInGeneratedNamespace(file, namespace)
		}, shortWaitTimeout, shortPollingInterval, "Failed to create Sock Shop application resource").ShouldNot(HaveOccurred())
		metrics.Emit(t.Metrics.With("deployment_elapsed_time", time.Since(start).Milliseconds()))
	}

	t.Logs.Info("Container image pull check")
	Eventually(func() bool {
		return pkg.ContainerImagePullWait(namespace, expectedPods)
	}, imagePullWaitTimeout, imagePullPollingInterval).Should(BeTrue())
<<<<<<< HEAD
	// checks that all pods are up and running
	Eventually(sockshopPodsRunning, longWaitTimeout, pollingInterval).Should(BeTrue())

	kubeconfigPath, err := k8sutil.GetKubeConfigLocation()
	if err != nil {
		Fail(fmt.Sprintf("Failed to get default kubeconfig path: %s", err.Error()))
	}
	isMinVersion140, err = pkg.IsVerrazzanoMinVersion("1.4.0", kubeconfigPath)
	if err != nil {
		Fail(err.Error())
	}
=======

	t.Logs.Info("Sock Shop Application: check expected pods are running")
	Eventually(func() bool {
		result, err := pkg.PodsRunning(namespace, expectedPods)
		if err != nil {
			AbortSuite(fmt.Sprintf("One or more pods are not running in the namespace: %v, error: %v", namespace, err))
		}
		return result
	}, longWaitTimeout, pollingInterval).Should(BeTrue(), "Sock Shop Application Failed to Deploy: Pods are not ready")

	t.Logs.Info("Sock Shop Application: check expected Service is running")
	Eventually(func() bool {
		result, err := pkg.DoesServiceExist(namespace, cartsService)
		if err != nil {
			AbortSuite(fmt.Sprintf("App Service %s is not running in the namespace: %v, error: %v", cartsService, namespace, err))
		}
		return result
	}, longWaitTimeout, pollingInterval).Should(BeTrue(), "Sock Shop Application Failed to Deploy: Service is not ready")

	t.Logs.Info("Sock Shop Application: check expected VirtualService is ready")
	Eventually(func() bool {
		result, err := pkg.DoesVirtualServiceExist(namespace, ingress)
		if err != nil {
			AbortSuite(fmt.Sprintf("App VirtualService %s is not running in the namespace: %v, error: %v", ingress, namespace, err))
		}
		return result
	}, shortWaitTimeout, pollingInterval).Should(BeTrue(), "Sock Shop Application Failed to Deploy: VirtualService is not ready")

	t.Logs.Info("Sock Shop Application: check expected Secrets exist")
	Eventually(func() bool {
		result, err := pkg.DoesSecretExist(namespace, cartsCreds)
		if err != nil {
			AbortSuite(fmt.Sprintf("App Secret %s does not exist in the namespace: %v, error: %v", cartsCreds, namespace, err))
		}
		return result
	}, shortWaitTimeout, pollingInterval).Should(BeTrue(), "Sock Shop Application Failed to Deploy: Secret does not exist")

	Eventually(func() bool {
		result, err := pkg.DoesSecretExist(namespace, operatorCreds)
		if err != nil {
			AbortSuite(fmt.Sprintf("App Secret %s does not exist in the namespace: %v, error: %v", operatorCreds, namespace, err))
		}
		return result
	}, shortWaitTimeout, pollingInterval).Should(BeTrue(), "Sock Shop Application Failed to Deploy: Secret does not exist")

	var err error
	// Get the host from the Istio gateway resource.
	start := time.Now()
	t.Logs.Info("Sock Shop Application: check expected Gateway is ready")
	Eventually(func() (string, error) {
		host, err = k8sutil.GetHostnameFromGateway(namespace, "")
		return host, err
	}, shortWaitTimeout, shortPollingInterval).Should(Not(BeEmpty()), "Sock Shop Application Failed to Deploy: Gateway is not ready")
	metrics.Emit(t.Metrics.With("get_host_name_elapsed_time", time.Since(start).Milliseconds()))

>>>>>>> 37676ade
})

var _ = BeforeSuite(beforeSuite)

// the list of expected pods
var expectedPods = []string{
	"carts-coh-0",
	"catalog-coh-0",
	"orders-coh-0",
	"payment-coh-0",
	"shipping-coh-0",
	"users-coh-0"}

// user registration template
const registerTemp = `{
  "username":"%v",
  "password":"%v",
  "email":"foo@oracle.com",
  "firstName":"foo",
  "lastName":"coo"
}`

var _ = t.AfterEach(func() {})

var _ = t.Describe("Sock Shop test", Label("f:app-lcm.oam",
	"f:app-lcm.helidon-workload",
	"f:app-lcm.spring-workload",
	"f:app-lcm.coherence-workload"), func() {

	var hostname = ""
	var err error
	t.BeforeEach(func() {
		Eventually(func() (string, error) {
			hostname, err = k8sutil.GetHostnameFromGateway(namespace, "")
			return hostname, err
		}, waitTimeout, shortPollingInterval).Should(Not(BeEmpty()))
	})

	sockShop.SetHostHeader(hostname)

	t.It("SockShop application configuration exists", func() {
		Eventually(func() bool {
			appConfig, err := pkg.GetAppConfig(namespace, sockshopAppName)
			if err != nil {
				return false
			}
			return appConfig != nil
		}, waitTimeout, pollingInterval).Should(BeTrue(), "Failed to get the application configuration for Sockshop")
	})

	t.It("SockShop can be accessed and user can be registered", func() {
		Eventually(func() (bool, error) {
			return sockShop.RegisterUser(fmt.Sprintf(registerTemp, username, password), hostname)
		}, waitTimeout, pollingInterval).Should(BeTrue(), "Failed to register SockShop User")
	})

	t.It("SockShop can log in with default user", func() {
		kubeconfigPath, err := k8sutil.GetKubeConfigLocation()
		Expect(err).ShouldNot(HaveOccurred())
		Eventually(func() (*pkg.HTTPResponse, error) {
			url := fmt.Sprintf("https://%v/login", hostname)
			return pkg.GetWebPageWithBasicAuth(url, hostname, username, password, kubeconfigPath)
		}, waitTimeout, pollingInterval).Should(pkg.HasStatus(http.StatusOK))

	})

	t.It("SockShop can add item to cart", func() {
		// get the catalog
		var response *pkg.HTTPResponse
		Eventually(func() (*pkg.HTTPResponse, error) {
			var err error
			response, err = sockShop.GetCatalogItems(hostname)
			return response, err
		}, shortWaitTimeout, shortPollingInterval).Should(And(pkg.HasStatus(200), pkg.BodyContains("/catalogue/")))

		var catalogItems []CatalogItem
		json.Unmarshal(response.Body, &catalogItems)
		Expect(catalogItems).ShouldNot(BeEmpty(), "Catalog should not be empty")

		// add items to the cart from the catalog
		Eventually(func() (*pkg.HTTPResponse, error) {
			return sockShop.AddToCart(catalogItems[0], hostname)
		}, shortWaitTimeout, shortPollingInterval).Should(pkg.HasStatus(201))

		Eventually(func() (*pkg.HTTPResponse, error) {
			return sockShop.AddToCart(catalogItems[0], hostname)
		}, shortWaitTimeout, shortPollingInterval).Should(pkg.HasStatus(201))

		Eventually(func() (*pkg.HTTPResponse, error) {
			return sockShop.AddToCart(catalogItems[0], hostname)
		}, shortWaitTimeout, shortPollingInterval).Should(pkg.HasStatus(201))

		Eventually(func() (*pkg.HTTPResponse, error) {
			return sockShop.AddToCart(catalogItems[1], hostname)
		}, shortWaitTimeout, shortPollingInterval).Should(pkg.HasStatus(201))

		Eventually(func() (*pkg.HTTPResponse, error) {
			return sockShop.AddToCart(catalogItems[2], hostname)
		}, shortWaitTimeout, shortPollingInterval).Should(pkg.HasStatus(201))

		Eventually(func() (*pkg.HTTPResponse, error) {
			return sockShop.AddToCart(catalogItems[2], hostname)
		}, shortWaitTimeout, shortPollingInterval).Should(pkg.HasStatus(201))

		// get the cart
		Eventually(func() (*pkg.HTTPResponse, error) {
			var err error
			response, err = sockShop.GetCartItems(hostname)
			return response, err
		}, shortWaitTimeout, shortPollingInterval).Should(pkg.HasStatus(200))

		var cartItems []CartItem
		json.Unmarshal(response.Body, &cartItems)
		Expect(cartItems).ShouldNot(BeEmpty(), "Cart should not be empty")

		// make sure the right items and quantities are in the cart
		sockShop.CheckCart(cartItems, catalogItems[0], 3)
		sockShop.CheckCart(cartItems, catalogItems[1], 1)
		sockShop.CheckCart(cartItems, catalogItems[2], 2)
	})

	t.It("SockShop can delete all cart items", func() {
		var response *pkg.HTTPResponse
		// get the cart
		Eventually(func() (*pkg.HTTPResponse, error) {
			var err error
			response, err = sockShop.GetCartItems(hostname)
			return response, err
		}, shortWaitTimeout, shortPollingInterval).Should(pkg.HasStatus(200))

		var cartItems []CartItem
		json.Unmarshal(response.Body, &cartItems)
		Expect(cartItems).ShouldNot(BeEmpty(), "Cart should not be empty")

		// delete each item
		for _, item := range cartItems {
			Eventually(func() (*pkg.HTTPResponse, error) {
				return sockShop.DeleteCartItem(item, hostname)
			}, shortWaitTimeout, shortPollingInterval).Should(pkg.HasStatus(202))
		}

		// get the cart again - this time the cart should be empty
		Eventually(func() (*pkg.HTTPResponse, error) {
			var err error
			response, err = sockShop.GetCartItems(hostname)
			return response, err
		}, shortWaitTimeout, shortPollingInterval).Should(pkg.HasStatus(200))

		json.Unmarshal(response.Body, &cartItems)
		Expect(cartItems).Should(BeEmpty(), "Cart should be empty")
	})

	// INFO: Front-End will not allow for complete implementation of this test
	t.It("SockShop can change address", func() {
		var response *pkg.HTTPResponse
		Eventually(func() (*pkg.HTTPResponse, error) {
			var err error
			response, err = sockShop.ChangeAddress(username, hostname)
			return response, err
		}, shortWaitTimeout, shortPollingInterval).Should(pkg.HasStatus(200))

		sockShop.CheckAddress(response, username)
	})

	// INFO: Front-End will not allow for complete implementation of this test
	t.It("SockShop can change payment", func() {
		Eventually(func() (*pkg.HTTPResponse, error) {
			return sockShop.ChangePayment(hostname)
		}, shortWaitTimeout, shortPollingInterval).Should(pkg.HasStatus(200))
	})

	PIt("SockShop can retrieve orders", func() {
		//TODO
	})

	t.It("Verify '/catalogue' UI endpoint is working.", Label("f:mesh.ingress"), func() {
		Eventually(func() (*pkg.HTTPResponse, error) {
			url := fmt.Sprintf("https://%s/catalogue", hostname)
			return pkg.GetWebPage(url, hostname)
		}, shortWaitTimeout, shortPollingInterval).Should(And(pkg.HasStatus(http.StatusOK), pkg.BodyContains("For all those leg lovers out there.")))
	})

	// Verify all the scrape targets are healthy
	t.Context("Metrics", Label("f:observability.monitoring.prom"), func() {
		kubeconfigPath, err := k8sutil.GetKubeConfigLocation()
		if err != nil {
			Expect(err).To(BeNil(), fmt.Sprintf("Failed to get default kubeconfig path: %s", err.Error()))
		}
		if ok, _ := pkg.IsVerrazzanoMinVersion("1.4.0", kubeconfigPath); ok {
			t.It("Verify all scrape targets are healthy for the application", func() {
				Eventually(func() (bool, error) {
					var componentNames = []string{"carts", "catalog", "orders", "payment", "shipping", "users"}
					return pkg.ScrapeTargetsHealthy(pkg.GetScrapePools(namespace, "sockshop-appconf", componentNames, true))
				}, shortWaitTimeout, shortPollingInterval).Should(BeTrue())
			})
		}
	})
})

var _ = clusterDump.AfterEach(func() {})

// undeploys the application, components, and namespace
var afterSuite = clusterDump.AfterSuiteFunc(func() {
	if !skipUndeploy {
		start := time.Now()
		variant := getVariant()
		t.Logs.Info("Undeploy Sock Shop application")
		t.Logs.Info("Delete application")

		Eventually(func() error {
			file, err := pkg.FindTestDataFile("examples/sock-shop/" + variant + "/sock-shop-app.yaml")
			if err != nil {
				return err
			}
			return resource.DeleteResourceFromFileInGeneratedNamespace(file, namespace)
		}, shortWaitTimeout, shortPollingInterval).ShouldNot(HaveOccurred())

		t.Logs.Info("Delete components")
		Eventually(func() error {
			file, err := pkg.FindTestDataFile("examples/sock-shop/" + variant + "/sock-shop-comp.yaml")
			if err != nil {
				return err
			}
			return resource.DeleteResourceFromFileInGeneratedNamespace(file, namespace)
		}, shortWaitTimeout, shortPollingInterval).ShouldNot(HaveOccurred())

		t.Logs.Info("Wait for sockshop application to be deleted")
		Eventually(func() bool {
			_, err := pkg.GetAppConfig(namespace, sockshopAppName)
			if err != nil && errors.IsNotFound(err) {
				return true
			}
			if err != nil {
				t.Logs.Infof("Error getting sockshop appconfig: %v\n", err.Error())
				pkg.Log(pkg.Info, fmt.Sprintf("Error getting sockshop appconfig: %v\n", err.Error()))
			}
			return false
		}, shortWaitTimeout, shortPollingInterval).Should(BeTrue())

		t.Logs.Info("Delete namespace")
		Eventually(func() error {
			return pkg.DeleteNamespace(namespace)
		}, shortWaitTimeout, shortPollingInterval).ShouldNot(HaveOccurred())

		t.Logs.Info("Wait for namespace finalizer to be removed")
		Eventually(func() bool {
			return pkg.CheckNamespaceFinalizerRemoved(namespace)
		}, shortWaitTimeout, shortPollingInterval).Should(BeTrue())

		t.Logs.Info("Wait for sockshop namespace to be deleted")
		Eventually(func() bool {
			_, err := pkg.GetNamespace(namespace)
			if err != nil && errors.IsNotFound(err) {
				return true
			}
			if err != nil {
				t.Logs.Infof("Error getting sockshop namespace: %v\n", err.Error())
				pkg.Log(pkg.Info, fmt.Sprintf("Error getting sockshop namespace: %v\n", err.Error()))
			}
			return false
		}, longWaitTimeout, pollingInterval).Should(BeTrue())
		metrics.Emit(t.Metrics.With("undeployment_elapsed_time", time.Since(start).Milliseconds()))
	}
})

var _ = AfterSuite(afterSuite)

// appMetricExists checks whether app related metrics are available
func appMetricExists() bool {
	return pkg.MetricsExist("base_jvm_uptime_seconds", "app", "carts-coh")
}

// springMetricExists checks whether sample Spring metrics is available for a given component
func springMetricExists(comp string) bool {
	return pkg.MetricsExist(sampleSpringMetric, oamComponent, comp)
}

// micronautMetricExists checks whether sample Micronaut metrics is available for a given component
func micronautMetricExists(comp string) bool {
	return pkg.MetricsExist(sampleMicronautMetric, oamComponent, comp)
}

// getVariant returns the variant of the sock shop application being tested
func getVariant() string {
	// read the variant from the environment - if not specified, default to "helidon"
	variant := os.Getenv("SOCKS_SHOP_VARIANT")
	if variant != "helidon" && variant != "micronaut" && variant != "spring" {
		variant = "helidon"
	}

	return variant
}<|MERGE_RESOLUTION|>--- conflicted
+++ resolved
@@ -93,19 +93,6 @@
 	Eventually(func() bool {
 		return pkg.ContainerImagePullWait(namespace, expectedPods)
 	}, imagePullWaitTimeout, imagePullPollingInterval).Should(BeTrue())
-<<<<<<< HEAD
-	// checks that all pods are up and running
-	Eventually(sockshopPodsRunning, longWaitTimeout, pollingInterval).Should(BeTrue())
-
-	kubeconfigPath, err := k8sutil.GetKubeConfigLocation()
-	if err != nil {
-		Fail(fmt.Sprintf("Failed to get default kubeconfig path: %s", err.Error()))
-	}
-	isMinVersion140, err = pkg.IsVerrazzanoMinVersion("1.4.0", kubeconfigPath)
-	if err != nil {
-		Fail(err.Error())
-	}
-=======
 
 	t.Logs.Info("Sock Shop Application: check expected pods are running")
 	Eventually(func() bool {
@@ -161,7 +148,17 @@
 	}, shortWaitTimeout, shortPollingInterval).Should(Not(BeEmpty()), "Sock Shop Application Failed to Deploy: Gateway is not ready")
 	metrics.Emit(t.Metrics.With("get_host_name_elapsed_time", time.Since(start).Milliseconds()))
 
->>>>>>> 37676ade
+	// checks that all pods are up and running
+	Eventually(sockshopPodsRunning, longWaitTimeout, pollingInterval).Should(BeTrue())
+
+	kubeconfigPath, err := k8sutil.GetKubeConfigLocation()
+	if err != nil {
+		Fail(fmt.Sprintf("Failed to get default kubeconfig path: %s", err.Error()))
+	}
+	isMinVersion140, err = pkg.IsVerrazzanoMinVersion("1.4.0", kubeconfigPath)
+	if err != nil {
+		Fail(err.Error())
+	}
 })
 
 var _ = BeforeSuite(beforeSuite)
