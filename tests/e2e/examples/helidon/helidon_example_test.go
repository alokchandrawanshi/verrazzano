--- conflicted
+++ resolved
@@ -42,11 +42,8 @@
 	generatedNamespace = pkg.GenerateNamespace(helloHelidon)
 	// yamlApplier              = k8sutil.YAMLApplier{}
 	expectedPodsHelloHelidon = []string{"hello-helidon-deployment"}
-<<<<<<< HEAD
+	host                     = ""
 	isMinVersion140          bool
-=======
-	host                     = ""
->>>>>>> 37676ade
 )
 
 var beforeSuite = t.BeforeSuiteFunc(func() {
