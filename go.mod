--- conflicted
+++ resolved
@@ -138,7 +138,6 @@
 	google.golang.org/appengine v1.6.7 // indirect
 	google.golang.org/genproto v0.0.0-20220926220553-6981cbe3cfce // indirect
 	gopkg.in/inf.v0 v0.9.1 // indirect
-<<<<<<< HEAD
 	gopkg.in/ini.v1 v1.67.0 // indirect
 	gopkg.in/yaml.v2 v2.4.0 // indirect
 	k8s.io/apiserver v0.26.1 // indirect
@@ -146,15 +145,6 @@
 	k8s.io/component-base v0.26.1 // indirect
 	k8s.io/gengo v0.0.0-20220902162205-c0856e24416d // indirect
 	k8s.io/klog/v2 v2.90.0 // indirect
-=======
-	gopkg.in/ini.v1 v1.66.4 // indirect
-	gopkg.in/yaml.v2 v2.4.0 // indirect
-	k8s.io/apiserver v0.25.2 // indirect
-	k8s.io/cluster-bootstrap v0.24.0 // indirect
-	k8s.io/component-base v0.25.2 // indirect
-	k8s.io/gengo v0.0.0-20211129171323-c02415ce4185 // indirect
-	k8s.io/klog/v2 v2.80.0 // indirect
->>>>>>> ba05e99f
 	k8s.io/kube-aggregator v0.24.2 // indirect
 	k8s.io/kube-openapi v0.0.0-20221012153701-172d655c2280 // indirect
 	k8s.io/utils v0.0.0-20230202215443-34013725500c // indirect
