# Spring Boot Application

This example provides a simple web application developed using Spring Boot. For more information and the source code of this application, see the [Verrazzano examples](https://github.com/verrazzano/examples).

## Deploy the example application

1. Prerequisites: Install Verrazzano following the [installation instructions](../../README.md).
   The Spring Boot example application model and binding files are contained in the Verrazzano project located at `<VERRAZZANO_HOME>/examples/springboot-app`, where `VERRAZZANO_HOME` is the root of the Verrazzano project.

   **NOTE:** All files and paths in this document are relative to `<VERRAZZANO_HOME>/examples/springboot-app`.

2. Create a namespace for the Spring Boot application and add a label identifying the namespace as managed by Verrazzano.
   ```
   kubectl create namespace springboot
   kubectl label namespace springboot verrazzano-managed=true
   ```
   
3. Apply the Spring Boot OAM resources to deploy the application.
   ```
   kubectl apply -f springboot-comp.yaml
   kubectl apply -f springboot-app.yaml
   ```

4. Wait for the Spring Boot application to be ready.
   ```
   kubectl wait --for=condition=Ready pods --all -n springboot --timeout=300s

## Access the example application

1. Get the `EXTERNAL_IP` address of the istio-ingressgateway service.
   ```
   kubectl get service istio-ingressgateway -n istio-system

   NAME                   TYPE           CLUSTER-IP    EXTERNAL-IP   PORT(S)                      AGE
   istio-ingressgateway   LoadBalancer   10.96.97.98   11.22.33.44   80:31380/TCP,443:31390/TCP   13d
   ```   

2. The application is deployed by default with a host value of `springboot.example.com`.
   There are several ways to access it:
   
   * **Using the command line**
     ```
     curl -H "Host: springboot.example.com" http://11.22.33.44
	 curl -H "Host: springboot.example.com" http://11.22.33.44/facts
     ```
   * **Local testing with a browser** \
     Temporarily modify the `/etc/hosts` file (on Mac or Linux)
     or `c:\Windows\System32\Drivers\etc\hosts` file (on Windows 10), 
     to add an entry mapping `springboot.example.com` to the ingress gateway's `EXTERNAL-IP` address.
     For example:
     ```
     11.22.33.44 springboot.example.com
     ```
     Then, you can access the application in a browser at `http://springboot.example.com/` and `http://springboot.example.com/facts`.
   * **Using your own DNS name:**
     * Point your own DNS name to the ingress gateway's `EXTERNAL-IP` address.
<<<<<<< HEAD
     * In this case, you would need to have edited the `springboot-app.yaml` file .
=======
     * In this case, you would need to have edited the `springboot-app.yaml` file 
>>>>>>> 3dd9b9a8
       to use the appropriate value under the `hosts` section (such as `yourhost.your.domain`), 
       before deploying the Spring Boot application.
     * Then, you can use a browser to access the application at `http://<yourhost.your.domain>/` and `http://<yourhost.your.domain>/facts`.

    The actuator endpoint is accessible under the path `/actuator` and the Prometheus endpoint exposing metrics data in a format that can be scraped by a Prometheus server is accessible under the path `/actuator/prometheus`.

3. A variety of endpoints are available to further explore the logs and metrics associated with
   the deployed Spring Boot application.
   Accessing them may require the following:

   * Run this command to get the password that was generated for the telemetry components:
     ```
     kubectl get secret --namespace verrazzano-system verrazzano -o jsonpath={.data.password} | base64 --decode; echo
     ```
     The associated user name is `verrazzano`.

   * You will have to accept the certificates associated with the endpoints.

   You can retrieve the list of available ingresses with following command:

   ```
   kubectl get ingress -n verrazzano-system
   NAME                         CLASS    HOSTS                                                     ADDRESS           PORTS     AGE
   verrazzano-console-ingress   <none>   verrazzano.default.140.141.142.143.xip.io                 140.141.142.143   80, 443   7d2h
   vmi-system-api               <none>   api.vmi.system.default.140.141.142.143.xip.io             140.141.142.143   80, 443   7d2h
   vmi-system-es-ingest         <none>   elasticsearch.vmi.system.default.140.141.142.143.xip.io   140.141.142.143   80, 443   7d2h
   vmi-system-grafana           <none>   grafana.vmi.system.default.140.141.142.143.xip.io         140.141.142.143   80, 443   7d2h
   vmi-system-kibana            <none>   kibana.vmi.system.default.140.141.142.143.xip.io          140.141.142.143   80, 443   7d2h
   vmi-system-prometheus        <none>   prometheus.vmi.system.default.140.141.142.143.xip.io      140.141.142.143   80, 443   7d2h
   vmi-system-prometheus-gw     <none>   prometheus-gw.vmi.system.default.140.141.142.143.xip.io   140.141.142.143   80, 443   7d2h
   ```

   Some of the endpoints available (leveraging the ingress host information above):

   | Description | Address | Credentials |
   | ----------- | ------- | ----------- |
   | Kibana      | `https://[vmi-system-kibana ingress host]`     | `verrazzano`/`telemetry-password` |
   | Grafana     | `https://[vmi-system-grafana ingress host]`    | `verrazzano`/`telemetry-password` |
   | Prometheus  | `https://[vmi-system-prometheus ingress host]` | `verrazzano`/`telemetry-password` |
   

## Undeploy the example application   
   
1. Delete the Spring Boot OAM resources to undeploy the application.
   ```
   kubectl delete -f springboot-app.yaml
   kubectl delete -f springboot-comp.yaml
   ```
   
2. Delete the namespace `springboot` after the application pod is terminated.
   ```
   kubectl get pods -n springboot
   kubectl delete namespace springboot
   ```

## Copyright
Copyright (c) 2020, 2021, Oracle and/or its affiliates.<|MERGE_RESOLUTION|>--- conflicted
+++ resolved
@@ -54,11 +54,7 @@
      Then, you can access the application in a browser at `http://springboot.example.com/` and `http://springboot.example.com/facts`.
    * **Using your own DNS name:**
      * Point your own DNS name to the ingress gateway's `EXTERNAL-IP` address.
-<<<<<<< HEAD
-     * In this case, you would need to have edited the `springboot-app.yaml` file .
-=======
      * In this case, you would need to have edited the `springboot-app.yaml` file 
->>>>>>> 3dd9b9a8
        to use the appropriate value under the `hosts` section (such as `yourhost.your.domain`), 
        before deploying the Spring Boot application.
      * Then, you can use a browser to access the application at `http://<yourhost.your.domain>/` and `http://<yourhost.your.domain>/facts`.
