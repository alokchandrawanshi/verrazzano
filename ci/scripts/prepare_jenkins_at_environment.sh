#!/usr/bin/env bash
#
# Copyright (c) 2021, 2023, Oracle and/or its affiliates.
# Licensed under the Universal Permissive License v 1.0 as shown at https://oss.oracle.com/licenses/upl.
#

# $1 Boolean indicates whether to setup and install Calico or not

set -o pipefail

set -xv

if [ -z "$JENKINS_URL" ] || [ -z "$GO_REPO_PATH" ] || [ -z "$TESTS_EXECUTED_FILE" ] || [ -z "$WORKSPACE" ] || [ -z "$VERRAZZANO_OPERATOR_IMAGE" ] || [ -z "$INSTALL_CONFIG_FILE_KIND" ] || [ -z "$OCI_OS_LOCATION" ] || [ -z "$OCI_OS_COMMIT_BUCKET" ] || [ -z "$TEST_SCRIPTS_DIR" ]; then
  echo "This script must only be called from Jenkins and requires a number of environment variables are set"
  exit 1
fi

if ! [ -x "$(command -v go)" ]; then
  echo "vz command-line tool requires go which does not appear to be installed"
  exit 1
fi

INSTALL_CALICO=${1:-false}
WILDCARD_DNS_DOMAIN=${2:-"x=nip.io"}
USE_DB_FOR_GRAFANA=${3:-false}
KIND_NODE_COUNT=${KIND_NODE_COUNT:-1}
TEST_OVERRIDE_CONFIGMAP_FILE="./tests/e2e/config/scripts/pre-install-overrides/test-overrides-configmap.yaml"
TEST_OVERRIDE_SECRET_FILE="./tests/e2e/config/scripts/pre-install-overrides/test-overrides-secret.yaml"
INSTALL_TIMEOUT_VALUE=${INSTALL_TIMEOUT:-30m}
ENABLE_THANOS_STORE_GATEWAY=${ENABLE_THANOS_STORE_GATEWAY:-false}

cd ${GO_REPO_PATH}/verrazzano
echo "tests will execute" > ${TESTS_EXECUTED_FILE}
echo "Create Kind cluster"
cd ${TEST_SCRIPTS_DIR}
./create_kind_cluster.sh "${CLUSTER_NAME}" "${GO_REPO_PATH}/verrazzano/platform-operator" "${KUBECONFIG}" "${KIND_KUBERNETES_CLUSTER_VERSION}" true true true $INSTALL_CALICO "NONE" ${KIND_NODE_COUNT}
if [ $? -ne 0 ]; then
    mkdir $WORKSPACE/kind-logs
    kind export logs $WORKSPACE/kind-logs
    echo "Kind cluster creation failed"
    exit 1
fi

if [ $INSTALL_CALICO == true ]; then
    echo "Install Calico"
    cd ${GO_REPO_PATH}/verrazzano
    ./ci/scripts/install_calico.sh "${CLUSTER_NAME}"
fi

# With the Calico configuration to set disableDefaultCNI to true in the KIND configuration, the control plane node will
# be ready only after applying calico.yaml. So wait for the KIND control plane node to be ready, before proceeding further,
# with maximum wait period of 5 minutes.
kubectl wait --for=condition=ready nodes/${CLUSTER_NAME}-control-plane --timeout=5m --all
kubectl wait --for=condition=ready pods/kube-controller-manager-${CLUSTER_NAME}-control-plane -n kube-system --timeout=5m
echo "Listing pods in kube-system namespace ..."
kubectl get pods -n kube-system

echo "Install metallb"
cd ${GO_REPO_PATH}/verrazzano
./tests/e2e/config/scripts/install-metallb.sh
if [ $? -ne 0 ]; then
    mkdir $WORKSPACE/kind-logs
    kind export logs $WORKSPACE/kind-logs
    echo "Metalllb installation failed"
    exit 1
fi

echo "Create Image Pull Secrets"
cd ${GO_REPO_PATH}/verrazzano
./tests/e2e/config/scripts/create-image-pull-secret.sh "${IMAGE_PULL_SECRET}" "${DOCKER_REPO}" "${DOCKER_CREDS_USR}" "${DOCKER_CREDS_PSW}"
./tests/e2e/config/scripts/create-image-pull-secret.sh github-packages "${DOCKER_REPO}" "${DOCKER_CREDS_USR}" "${DOCKER_CREDS_PSW}"
./tests/e2e/config/scripts/create-image-pull-secret.sh ocr "${OCR_REPO}" "${OCR_CREDS_USR}" "${OCR_CREDS_PSW}"

echo "Determine which yaml file to use to install the Verrazzano Platform Operator"
cd ${GO_REPO_PATH}/verrazzano

TARGET_OPERATOR_FILE=${TARGET_OPERATOR_FILE:-"${WORKSPACE}/acceptance-test-operator.yaml"}
if [ -z "$OPERATOR_YAML" ] && [ "" = "${OPERATOR_YAML}" ]; then
  # Derive the name of the operator.yaml file, copy or generate the file, then install
  if [ "NONE" = "${VERRAZZANO_OPERATOR_IMAGE}" ]; then
      echo "Using operator.yaml from object storage"
      oci --region us-phoenix-1 os object get --namespace ${OCI_OS_NAMESPACE} -bn ${OCI_OS_COMMIT_BUCKET} --name ${OCI_OS_LOCATION}/operator-cacherepo.yaml --file ${WORKSPACE}/downloaded-operator.yaml
      cp -v ${WORKSPACE}/downloaded-operator.yaml ${TARGET_OPERATOR_FILE}
      echo "Using generated-verrazzano-bom-cacherepo.json from object storage"
      oci --region us-phoenix-1 os object get --namespace ${OCI_OS_NAMESPACE} -bn ${OCI_OS_COMMIT_BUCKET} --name ${OCI_OS_LOCATION}/generated-verrazzano-bom-cacherepo.json --file ${WORKSPACE}/downloaded-bom-cacherepo.json
  else
      echo "Generating operator.yaml based on image name provided: ${VERRAZZANO_OPERATOR_IMAGE}"
      env IMAGE_PULL_SECRETS=verrazzano-container-registry DOCKER_IMAGE=${VERRAZZANO_OPERATOR_IMAGE} ./tools/scripts/generate_operator_yaml.sh > ${TARGET_OPERATOR_FILE}
  fi
else
  # The operator.yaml filename was provided, install using that file.
  echo "Using provided operator.yaml file: " ${OPERATOR_YAML}
  TARGET_OPERATOR_FILE=${OPERATOR_YAML}
fi

VZ_CLI_TARGZ="vz-linux-amd64.tar.gz"
echo "Downloading VZ CLI from object storage"
if [[ -z "$OCI_OS_LOCATION" ]]; then
  OCI_OS_LOCATION="$BRANCH_NAME/$(git rev-parse --short=8 HEAD)"
fi
oci --region us-phoenix-1 os object get --namespace ${OCI_OS_NAMESPACE} -bn ${OCI_OS_COMMIT_BUCKET} --name ${OCI_OS_LOCATION}/$VZ_CLI_TARGZ --file ${WORKSPACE}/$VZ_CLI_TARGZ
tar xzf "$WORKSPACE"/$VZ_CLI_TARGZ -C "$WORKSPACE"

# Create the verrazzano-install namespace
# TONYHACK-disable start

#kubectl create namespace verrazzano-install

# if enabled, deploy the Grafana MySQL instance and create the Grafana DB secret
#if [ $USE_DB_FOR_GRAFANA == true ]; then
  # create the necessary secrets
#  MYSQL_ROOT_PASSWORD=$(openssl rand -base64 12)
#  MYSQL_PASSWORD=$(openssl rand -base64 12)
#  ROOT_SECRET=$(echo -n $MYSQL_ROOT_PASSWORD | base64)
#  USER_SECRET=$(echo -n $MYSQL_PASSWORD | base64)
#  USER=$(echo -n "grafana" | base64)

#  kubectl apply -f - <<-EOF
#apiVersion: v1
#kind: Secret
#metadata:
#  name: grafana-db
#  namespace: verrazzano-install
#type: Opaque
#data:
#  root-password: $ROOT_SECRET
#  username: $USER
#  password: $USER_SECRET
#EOF
  # deploy MySQL instance
#  kubectl apply -f $WORKSPACE/tests/testdata/grafana/grafana-mysql.yaml
#fi

# create secret in verrazzano-install ns
#./tests/e2e/config/scripts/create-image-pull-secret.sh "${IMAGE_PULL_SECRET}" "${DOCKER_REPO}" "${DOCKER_CREDS_USR}" "${DOCKER_CREDS_PSW}" "verrazzano-install"

# TONHYHACK-disable end

# optionally create a cluster dump snapshot for verifying uninstalls
if [ -n "${CLUSTER_SNAPSHOT_DIR}" ]; then
  ./tests/e2e/config/scripts/looping-test/dump_cluster.sh ${CLUSTER_SNAPSHOT_DIR}
fi

# Configure the custom resource to install Verrazzano on Kind
VZ_INSTALL_FILE=${VZ_INSTALL_FILE:-"${WORKSPACE}/acceptance-test-config.yaml"}
./tests/e2e/config/scripts/process_kind_install_yaml.sh ${INSTALL_CONFIG_FILE_KIND} ${WILDCARD_DNS_DOMAIN}
# If grafana is using a DB add the database configuration to the VZ file
if [ $USE_DB_FOR_GRAFANA == true ]; then
  ./tests/e2e/config/scripts/process_grafana_db_install_yaml.sh ${INSTALL_CONFIG_FILE_KIND}
fi

# If Thanos Store Gateway flag is set, create the storage provider secret and update the Thanos overrides in the VZ file
if [ $ENABLE_THANOS_STORE_GATEWAY == true ]; then
  ./tests/e2e/config/scripts/configure_thanos_storegateway_install.sh ${INSTALL_CONFIG_FILE_KIND}
fi

cp -v ${INSTALL_CONFIG_FILE_KIND} ${VZ_INSTALL_FILE}

echo "Creating Override ConfigMap"
kubectl create cm test-overrides --from-file=${TEST_OVERRIDE_CONFIGMAP_FILE}
if [ $? -ne 0 ]; then
  echo "Could not create Override ConfigMap"
  exit 1
fi

echo "Creating Override Secret"
kubectl create secret generic test-overrides --from-file=${TEST_OVERRIDE_SECRET_FILE}
if [ $? -ne 0 ]; then
  echo "Could not create Override Secret"
  exit 1
fi

echo "Installing Verrazzano on Kind"
<<<<<<< HEAD

#TONYHACK start

#if [ -f "$WORKSPACE/vz" ]; then
#  cd $WORKSPACE
#  ./vz install --filename ${WORKSPACE}/acceptance-test-config.yaml --operator-file ${TARGET_OPERATOR_FILE} --timeout ${INSTALL_TIMEOUT_VALUE}

cd ${GO_REPO_PATH}/verrazzano
VPO_IMAGE=$(cat ${WORKSPACE}/downloaded-bom-cacherepo.json | jq -r '.components[].subcomponents[] | select(.name == "verrazzano-platform-operator") | "\(.repository)/\(.images[].image):\(.images[].tag)"')
helm upgrade --install myv8o ${GO_REPO_PATH}/verrazzano/platform-operator/helm_config/charts/verrazzano-platform-operator \
    --set global.imagePullSecrets[0]=${IMAGE_PULL_SECRET} \
    --set image=${DOCKER_REPO}/ghcr.io/${VPO_IMAGE} --set global.registry=${DOCKER_REPO} \
    --set global.repository=ghcr.io

# make sure ns exists
./tests/e2e/config/scripts/check_verrazzano_ns_exists.sh verrazzano-install

# Create docker secret for platform operator image
./tests/e2e/config/scripts/create-image-pull-secret.sh "${IMAGE_PULL_SECRET}" "${DOCKER_REPO}" "${DOCKER_CREDS_USR}" "${DOCKER_CREDS_PSW}" verrazzano-install

# optionally create a cluster dump snapshot for verifying uninstalls
if [ -n "${CLUSTER_SNAPSHOT_DIR}" ]; then
  ./tests/e2e/config/scripts/looping-test/dump_cluster.sh ${CLUSTER_SNAPSHOT_DIR}
=======
if [ -f "$WORKSPACE/vz" ]; then
  cd $WORKSPACE
  ./vz install --filename ${WORKSPACE}/acceptance-test-config.yaml --manifests ${TARGET_OPERATOR_FILE} --timeout ${INSTALL_TIMEOUT_VALUE}
else
  cd ${GO_REPO_PATH}/verrazzano/tools/vz
  GO111MODULE=on GOPRIVATE=github.com/verrazzano go run main.go install --filename ${VZ_INSTALL_FILE} --manifests ${TARGET_OPERATOR_FILE} --timeout ${INSTALL_TIMEOUT_VALUE}
>>>>>>> 130d93ad
fi

# Configure the custom resource to install Verrazzano on Kind
./tests/e2e/config/scripts/process_kind_install_yaml.sh ${INSTALL_CONFIG_FILE_KIND} ${WILDCARD_DNS_DOMAIN}

echo "Wait for Operator to be ready"
cd ${GO_REPO_PATH}/verrazzano
kubectl -n verrazzano-install rollout status deployment/verrazzano-platform-operator
if [ $? -ne 0 ]; then
  echo "Operator is not ready"
  exit 1
fi

echo "Installing Verrazzano on Kind"
install_retries=0
until kubectl apply -f ${INSTALL_CONFIG_FILE_KIND}; do
  install_retries=$((install_retries+1))
  sleep 6
  if [ $install_retries -ge 10 ] ; then
    echo "Installation Failed trying to apply the Verrazzano CR YAML"
    exit 1
  fi
done

# wait for Verrazzano install to complete
./tests/e2e/config/scripts/wait-for-verrazzano-install.sh
if [ $? -ne 0 ]; then
  exit 1
fi

#else
#  cd ${GO_REPO_PATH}/verrazzano/tools/vz
#  GO111MODULE=on GOPRIVATE=github.com/verrazzano go run main.go install --filename ${VZ_INSTALL_FILE} --operator-file ${TARGET_OPERATOR_FILE} --timeout ${INSTALL_TIMEOUT_VALUE}
#fi
#result=$?
#if [[ $result -ne 0 ]]; then
#  exit 1
#fi

#TONYHACK end

exit 0<|MERGE_RESOLUTION|>--- conflicted
+++ resolved
@@ -171,7 +171,6 @@
 fi
 
 echo "Installing Verrazzano on Kind"
-<<<<<<< HEAD
 
 #TONYHACK start
 
@@ -195,14 +194,6 @@
 # optionally create a cluster dump snapshot for verifying uninstalls
 if [ -n "${CLUSTER_SNAPSHOT_DIR}" ]; then
   ./tests/e2e/config/scripts/looping-test/dump_cluster.sh ${CLUSTER_SNAPSHOT_DIR}
-=======
-if [ -f "$WORKSPACE/vz" ]; then
-  cd $WORKSPACE
-  ./vz install --filename ${WORKSPACE}/acceptance-test-config.yaml --manifests ${TARGET_OPERATOR_FILE} --timeout ${INSTALL_TIMEOUT_VALUE}
-else
-  cd ${GO_REPO_PATH}/verrazzano/tools/vz
-  GO111MODULE=on GOPRIVATE=github.com/verrazzano go run main.go install --filename ${VZ_INSTALL_FILE} --manifests ${TARGET_OPERATOR_FILE} --timeout ${INSTALL_TIMEOUT_VALUE}
->>>>>>> 130d93ad
 fi
 
 # Configure the custom resource to install Verrazzano on Kind
