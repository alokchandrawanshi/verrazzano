// Copyright (c) 2020, 2022, Oracle and/or its affiliates.
// Licensed under the Universal Permissive License v 1.0 as shown at https://oss.oracle.com/licenses/upl.

def agentLabel = env.JOB_NAME.contains('master') ? "phxsmall" : "VM.Standard2.2"
def BRANCH_TAG = env.BRANCH_NAME.contains('master') || env.BRANCH_NAME.startsWith('release') ? env.BRANCH_NAME : "feature-branch"
def JOB_SCENARIO_TAG = env.JOB_NAME.split('/')[0]

pipeline {
    options {
        timeout(time: 5, unit: 'HOURS')
        skipDefaultCheckout true
    }

    agent {
       docker {
            image "${RUNNER_DOCKER_IMAGE}"
            args "${RUNNER_DOCKER_ARGS}"
            registryUrl "${RUNNER_DOCKER_REGISTRY_URL}"
            registryCredentialsId 'ocir-pull-and-push-account'
            label "${agentLabel}"
        }
    }

    // Use cases:
    //        1) (automatic) master, release* will trigger this job by default on successful runs and supply GIT_COMMIT_TO_USE with the exact GIT commit to use for all testing (same as the upstream build)
    //        2) (automatic) branch builds with TRIGGER_FULL_TESTS enabled will trigger this job by default on successful runs and supply GIT_COMMIT_TO_USE with the exact GIT commit to use for all testing (same as the upstream build)
    //        3) (manual) any branch should be able to call this “trigger” job with a commit that was previously built and has a valid GIT commit hash. In this case the manual job
    //           must be started from the desired branch using Build with Parameters, the GIT_COMMIT_TO_USE must supply the GIT commit hash from the previous build, and VERRAZZANO_OPERATOR_IMAGE must NOT BE SPECIFIED or be NONE
    //           This allows one to rerun the tests without rerunning the upstream build (ie: if intermittent test issue occurred)
    //        4) (manual) any branch should be able to call this “trigger” job with the current head of their branch, pointing to a previously built operator image. This is useful if you are adding/fixing test cases where the
    //           operator image was built already (from master, or your branch) and only want to run the tests using it without running the full build. This is not a super likely situation (more likely individual test jobs
    //           will be manually kicked off rather than all of them). To accomplish this, specify GIT_COMMIT_TO_USE=NONE, and VERRAZZANO_OPERATOR_IMAGE=image-to-use
    parameters {
        string (name: 'GIT_COMMIT_TO_USE',
                        defaultValue: 'NONE',
                        description: 'This is the full git commit hash from the source build to be used for all jobs. A full pipeline specifies a valid commit hash here. NONE can be used for manually triggered jobs, however even for those a commit hash value is preferred to be supplied',
                        trim: true)
        choice (description: 'Predefined config permutations for Verrazzano installation used by upgrade path pipeline. Prod profile is the default profile for NONE', name: 'VZ_INSTALL_CONFIG',
                choices: ["NONE", "dev-kind-persistence"])
        string (name: 'VERRAZZANO_OPERATOR_IMAGE',
                        defaultValue: 'NONE',
                        description: 'This is for manually testing only where someone needs to use a specific operator image, otherwise the default value of NONE is used',
                        trim: true)
        string (name: 'WILDCARD_DNS_DOMAIN',
                        defaultValue: 'nip.io',
                        description: 'This is the wildcard DNS domain',
                        trim: true)
        booleanParam (description: 'Whether to emit metrics from the pipeline', name: 'EMIT_METRICS', defaultValue: true)
        string (name: 'TAGGED_TESTS',
                defaultValue: '',
                description: 'A comma separated list of build tags for tests that should be executed (e.g. unstable_test). Default:',
                trim: true)
        string (name: 'INCLUDED_TESTS',
                defaultValue: '.*',
                description: 'A regex matching any fully qualified test file that should be executed (e.g. examples/helidon/). Default: .*',
                trim: true)
        string (name: 'EXCLUDED_TESTS',
                defaultValue: '_excluded_test',
                description: 'A regex matching any fully qualified test file that should not be executed (e.g. multicluster/|_excluded_test). Default: _excluded_test',
                trim: true)
        string (name: 'CONSOLE_REPO_BRANCH',
                defaultValue: '',
                description: 'The branch to check out after cloning the console repository.',
                trim: true)
        booleanParam (description: 'This will FORCE a stable commit update without running any tests. This is normally ONLY used for debugging, it can be used to force a manual value into object storage', name: 'FORCE_STABLE_COMMIT_UPDATE', defaultValue: false)
    }

    environment {
        CLEAN_BRANCH_NAME = "${env.BRANCH_NAME.replace("/", "%2F")}"
        GOPATH = '/home/opc/go'
        GO_REPO_PATH = "${GOPATH}/src/github.com/verrazzano"
        KUBERNETES_VERSION = '1.20,1.21,1.22,1.23,1.24'
        OCI_CLI_AUTH="instance_principal"
        OCI_OS_NAMESPACE = credentials('oci-os-namespace')
        OCI_OS_BUCKET="verrazzano-builds"
        PROMETHEUS_GW_URL = credentials('prometheus-dev-url')
        SERVICE_KEY = credentials('PAGERDUTY_SERVICE_KEY')
        PIPELINE_TAG = "main"
    }

    stages {
        stage('Clean workspace and checkout') {
            steps {
                sh """
                    echo "${NODE_LABELS}"
                """

                // REVIEW: I'm not sure that we actually need to fetch the sources here, but I'm doing here as it was easier
                // to test working with the SCM checkout settings starting from this job. We should be able to trigger this job
                // with parameters directly (ie: based on a previous build), in that situation doing this gives us a single point
                // to ensure the commit matches what was intended before triggering a bunch of downstream jobs that will
                // all fail if it wasn't correct. So we may want to keep it here unless there is a compelling reason not to do so.
                // I haven't looked at the executor resource usage yet in all of this, so it may be that could have constraints for
                // using flyweight executors (still need to look at that)
                script {
                    if (params.GIT_COMMIT_TO_USE == "NONE") {
                        echo "Specific GIT commit was not specified, use current head"
                        def scmInfo = checkout([
                            $class: 'GitSCM',
                            branches: [[name: env.BRANCH_NAME]],
                            doGenerateSubmoduleConfigurations: false,
                            extensions: [],
                            submoduleCfg: [],
                            userRemoteConfigs: [[url: env.SCM_VERRAZZANO_GIT_URL]]])
                        env.GIT_COMMIT = scmInfo.GIT_COMMIT
                        env.GIT_BRANCH = scmInfo.GIT_BRANCH
                    } else {
                        echo "SCM checkout of ${params.GIT_COMMIT_TO_USE}"
                        def scmInfo = checkout([
                            $class: 'GitSCM',
                            branches: [[name: params.GIT_COMMIT_TO_USE]],
                            doGenerateSubmoduleConfigurations: false,
                            extensions: [],
                            submoduleCfg: [],
                            userRemoteConfigs: [[url: env.SCM_VERRAZZANO_GIT_URL]]])
                        env.GIT_COMMIT = scmInfo.GIT_COMMIT
                        env.GIT_BRANCH = scmInfo.GIT_BRANCH
                        // If the commit we were handed is not what the SCM says we are using, fail
                        if (!env.GIT_COMMIT.equals(params.GIT_COMMIT_TO_USE)) {
                            echo "SCM didn't checkout the commit we expected. Expected: ${params.GIT_COMMIT_TO_USE}, Found: ${scmInfo.GIT_COMMIT}"
                            exit 1
                        }
                    }
                    echo "SCM checkout of ${env.GIT_BRANCH} at ${env.GIT_COMMIT}"
                }

                script {
                    echo "Generate git tags and save it to tags.txt file in the workspace"
                    sh """
                        cd ${workspace}
                        git tag | awk '/v1[.]/' >  tags.txt
                    """
                    def props = readProperties file: '.verrazzano-development-version'
                    VERRAZZANO_DEV_VERSION = props['verrazzano-development-version']
                    TIMESTAMP = sh(returnStdout: true, script: "date +%Y%m%d%H%M%S").trim()
                    SHORT_COMMIT_HASH = sh(returnStdout: true, script: "git rev-parse --short=8 HEAD").trim()
                    // update the description with some meaningful info
                    currentBuild.description = SHORT_COMMIT_HASH + " : " + env.GIT_COMMIT + " : " + params.GIT_COMMIT_TO_USE
                    def currentCommitHash = env.GIT_COMMIT
                    def commitList = getCommitList()
                    withCredentials([file(credentialsId: 'jenkins-to-slack-users', variable: 'JENKINS_TO_SLACK_JSON')]) {
                        def userMappings = readJSON file: JENKINS_TO_SLACK_JSON
                        SUSPECT_LIST = getSuspectList(commitList, userMappings)
                        echo "Suspect list: ${SUSPECT_LIST}"
                    }
                }

                sh """
                    ./ci/scripts/tag_instance.sh ${BRANCH_TAG} ${PIPELINE_TAG} ${JOB_SCENARIO_TAG}
                """
            }
        }

        stage ('Kick off parallel tests') {
            when {
                allOf {
                    not { buildingTag() }
                    expression {params.FORCE_STABLE_COMMIT_UPDATE == false}
                }
            }
            parallel {
                stage('Multi Cluster Tests') {
                    steps {
                        retry(count: JOB_PROMOTION_RETRIES) {
                            script {
                                build job: "/verrazzano-multi-cluster-acceptance-tests/${CLEAN_BRANCH_NAME}",
                                    parameters: [
<<<<<<< HEAD
                                        string(name: 'PIPELINE_TAG', value: PIPELINE_TAG),
                                        string(name: 'SCENARIO_TAG', value: "triggered-1"),
                                        booleanParam(name: 'UPGRADE_VERRAZZANO', value: true),
=======
                                        booleanParam(name: 'UPGRADE_VERRAZZANO', value: false),
>>>>>>> a17466f6
                                        string(name: 'GIT_COMMIT_TO_USE', value: env.GIT_COMMIT),
                                        string(name: 'VERRAZZANO_OPERATOR_IMAGE', value: params.VERRAZZANO_OPERATOR_IMAGE),
                                        string(name: 'WILDCARD_DNS_DOMAIN', value: params.WILDCARD_DNS_DOMAIN),
                                        string(name: 'TAGGED_TESTS', value: params.TAGGED_TESTS),
                                        string(name: 'INCLUDED_TESTS', value: params.INCLUDED_TESTS),
                                        string(name: 'EXCLUDED_TESTS', value: params.EXCLUDED_TESTS),
                                        booleanParam(name: 'EMIT_METRICS', value: params.EMIT_METRICS),
                                        string(name: 'CONSOLE_REPO_BRANCH', value: params.CONSOLE_REPO_BRANCH)
                                    ], wait: true
                            }
                        }
                    }
                }
                stage('Upgrade Path Tests with External ES') {
                    steps {
                        retry(count: JOB_PROMOTION_RETRIES) {
                            script {
                                def latestRelease = getLatestReleaseVersion()
                                build job: "/verrazzano-upgrade-path-tests/${CLEAN_BRANCH_NAME}",
                                    parameters: [
<<<<<<< HEAD
                                        string(name: 'PIPELINE_TAG', value: PIPELINE_TAG),
                                        string(name: 'SCENARIO_TAG', value: "triggered-2"),
                                        booleanParam(name: 'UPGRADE_VERRAZZANO', value: true),
                                        booleanParam(name: 'EXTERNAL_ELASTICSEARCH', value: true),
=======
>>>>>>> a17466f6
                                        string(name: 'GIT_COMMIT_TO_USE', value: env.GIT_COMMIT),
                                        booleanParam(name: 'EXTERNAL_ELASTICSEARCH', value: true),
                                        string(name: 'VERSION_FOR_INSTALL', value: latestRelease),
                                        string(name: 'VZ_INSTALL_CONFIG', value: params.VZ_INSTALL_CONFIG),
                                        string(name: 'VERRAZZANO_OPERATOR_IMAGE', value: params.VERRAZZANO_OPERATOR_IMAGE),
                                        string(name: 'WILDCARD_DNS_DOMAIN', value: params.WILDCARD_DNS_DOMAIN),
                                        string(name: 'TAGGED_TESTS', value: params.TAGGED_TESTS),
                                        string(name: 'INCLUDED_TESTS', value: params.INCLUDED_TESTS),
                                        string(name: 'EXCLUDED_TESTS', value: params.EXCLUDED_TESTS),
                                        string(name: 'CONSOLE_REPO_BRANCH', value: params.CONSOLE_REPO_BRANCH),
                                        booleanParam(name: 'EMIT_METRICS', value: params.EMIT_METRICS)
                                    ], wait: true
                            }
                        }
                    }
                }
                stage('Uninstall Tests') {
                    steps {
                        retry(count: JOB_PROMOTION_RETRIES) {
                            script {
                                build job: "/verrazzano-uninstall-test/${CLEAN_BRANCH_NAME}",
                                    parameters: [
                                        string(name: 'PIPELINE_TAG', value: PIPELINE_TAG),
                                        string(name: 'SCENARIO_TAG', value: "triggered-1"),
                                        string(name: 'GIT_COMMIT_TO_USE', value: env.GIT_COMMIT),
                                        string(name: 'VERRAZZANO_OPERATOR_IMAGE', value: params.VERRAZZANO_OPERATOR_IMAGE),
                                        string(name: 'WILDCARD_DNS_DOMAIN', value: params.WILDCARD_DNS_DOMAIN),
                                        string(name: 'TAGGED_TESTS', value: params.TAGGED_TESTS),
                                        string(name: 'INCLUDED_TESTS', value: params.INCLUDED_TESTS),
                                        string(name: 'EXCLUDED_TESTS', value: params.EXCLUDED_TESTS),
                                        booleanParam(name: 'EMIT_METRICS', value: params.EMIT_METRICS),
                                        string(name: 'CONSOLE_REPO_BRANCH', value: params.CONSOLE_REPO_BRANCH)
                                    ], wait: true
                            }
                        }
                    }
                }
                stage('OCI DNS tests') {
                    steps {
                        retry(count: JOB_PROMOTION_RETRIES) {
                            script {
                                build job: "/verrazzano-new-oci-dns-acceptance-tests/${CLEAN_BRANCH_NAME}",
                                    parameters: [
                                        string(name: 'PIPELINE_TAG', value: PIPELINE_TAG),
                                        string(name: 'SCENARIO_TAG', value: "base"),
                                        string(name: 'GIT_COMMIT_TO_USE', value: env.GIT_COMMIT),
                                        string(name: 'VERRAZZANO_OPERATOR_IMAGE', value: params.VERRAZZANO_OPERATOR_IMAGE),
                                        booleanParam(name: 'CREATE_CLUSTER_USE_CALICO', value: true),
                                        string(name: 'TAGGED_TESTS', value: params.TAGGED_TESTS),
                                        string(name: 'INCLUDED_TESTS', value: params.INCLUDED_TESTS),
                                        string(name: 'EXCLUDED_TESTS', value: params.EXCLUDED_TESTS),
                                        booleanParam(name: 'EMIT_METRICS', value: params.EMIT_METRICS)
                                    ], wait: true
                            }
                        }
                    }
                }
                stage('Kind Acceptance Tests on 1.24') {
                    steps {
                        retry(count: JOB_PROMOTION_RETRIES) {
                            script {
                                build job: "verrazzano-new-kind-acceptance-tests/${CLEAN_BRANCH_NAME}",
                                    parameters: [
                                        string(name: 'KUBERNETES_CLUSTER_VERSION', value: '1.24'),
                                        string(name: 'GIT_COMMIT_TO_USE', value: env.GIT_COMMIT),
                                        string(name: 'VERRAZZANO_OPERATOR_IMAGE', value: params.VERRAZZANO_OPERATOR_IMAGE),
                                        string(name: 'WILDCARD_DNS_DOMAIN', value: params.WILDCARD_DNS_DOMAIN),
                                        string(name: 'TAGGED_TESTS', value: params.TAGGED_TESTS),
                                        string(name: 'INCLUDED_TESTS', value: params.INCLUDED_TESTS),
                                        string(name: 'EXCLUDED_TESTS', value: params.EXCLUDED_TESTS),
                                        booleanParam(name: 'EMIT_METRICS', value: params.EMIT_METRICS),
                                        string(name: 'CONSOLE_REPO_BRANCH', value: params.CONSOLE_REPO_BRANCH)
                                    ], wait: true
                            }
                        }
                    }
                }
                stage('Kind Acceptance Tests on 1.23') {
                    steps {
                        retry(count: JOB_PROMOTION_RETRIES) {
                            script {
                                build job: "verrazzano-new-kind-acceptance-tests/${CLEAN_BRANCH_NAME}",
                                    parameters: [
                                        string(name: 'PIPELINE_TAG', value: PIPELINE_TAG),
                                        string(name: 'SCENARIO_TAG', value: "triggered-1"),
                                        string(name: 'KUBERNETES_CLUSTER_VERSION', value: '1.23'),
                                        string(name: 'GIT_COMMIT_TO_USE', value: env.GIT_COMMIT),
                                        string(name: 'VERRAZZANO_OPERATOR_IMAGE', value: params.VERRAZZANO_OPERATOR_IMAGE),
                                        string(name: 'WILDCARD_DNS_DOMAIN', value: params.WILDCARD_DNS_DOMAIN),
                                        string(name: 'TAGGED_TESTS', value: params.TAGGED_TESTS),
                                        string(name: 'INCLUDED_TESTS', value: params.INCLUDED_TESTS),
                                        string(name: 'EXCLUDED_TESTS', value: params.EXCLUDED_TESTS),
                                        booleanParam(name: 'EMIT_METRICS', value: params.EMIT_METRICS),
                                        string(name: 'CONSOLE_REPO_BRANCH', value: params.CONSOLE_REPO_BRANCH)
                                    ], wait: true
                            }
                        }
                    }
                }
                stage('Kind Acceptance Tests on 1.21') {
                    steps {
                        retry(count: JOB_PROMOTION_RETRIES) {
                            script {
                                build job: "verrazzano-new-kind-acceptance-tests/${CLEAN_BRANCH_NAME}",
                                    parameters: [
                                        string(name: 'PIPELINE_TAG', value: PIPELINE_TAG),
                                        string(name: 'SCENARIO_TAG', value: "triggered-2"),
                                        string(name: 'KUBERNETES_CLUSTER_VERSION', value: '1.21'),
                                        string(name: 'GIT_COMMIT_TO_USE', value: env.GIT_COMMIT),
                                        string(name: 'VERRAZZANO_OPERATOR_IMAGE', value: params.VERRAZZANO_OPERATOR_IMAGE),
                                        string(name: 'WILDCARD_DNS_DOMAIN', value: params.WILDCARD_DNS_DOMAIN),
                                        string(name: 'TAGGED_TESTS', value: params.TAGGED_TESTS),
                                        string(name: 'INCLUDED_TESTS', value: params.INCLUDED_TESTS),
                                        string(name: 'EXCLUDED_TESTS', value: params.EXCLUDED_TESTS),
                                        booleanParam(name: 'EMIT_METRICS', value: params.EMIT_METRICS),
                                        string(name: 'CONSOLE_REPO_BRANCH', value: params.CONSOLE_REPO_BRANCH)
                                    ], wait: true
                            }
                        }
                    }
                }
                stage('Kind Acceptance Tests on 1.20') {
                    steps {
                        retry(count: JOB_PROMOTION_RETRIES) {
                            script {
                                build job: "/verrazzano-new-kind-acceptance-tests/${CLEAN_BRANCH_NAME}",
                                    parameters: [
                                        string(name: 'PIPELINE_TAG', value: PIPELINE_TAG),
                                        string(name: 'SCENARIO_TAG', value: "triggered-3"),
                                        string(name: 'KUBERNETES_CLUSTER_VERSION', value: '1.20'),
                                        string(name: 'GIT_COMMIT_TO_USE', value: env.GIT_COMMIT),
                                        string(name: 'VERRAZZANO_OPERATOR_IMAGE', value: params.VERRAZZANO_OPERATOR_IMAGE),
                                        string(name: 'WILDCARD_DNS_DOMAIN', value: params.WILDCARD_DNS_DOMAIN),
                                        string(name: 'TAGGED_TESTS', value: params.TAGGED_TESTS),
                                        string(name: 'INCLUDED_TESTS', value: params.INCLUDED_TESTS),
                                        string(name: 'EXCLUDED_TESTS', value: params.EXCLUDED_TESTS),
                                        booleanParam(name: 'EMIT_METRICS', value: params.EMIT_METRICS)
                                    ], wait: true
                            }
                        }
                    }
                }
                stage('Kind No Istio Injection Tests') {
                    steps {
                        retry(count: JOB_PROMOTION_RETRIES) {
                            script {
                                build job: "/verrazzano-no-injection-tests/${CLEAN_BRANCH_NAME}",
                                    parameters: [
                                        string(name: 'PIPELINE_TAG', value: PIPELINE_TAG),
                                        string(name: 'SCENARIO_TAG', value: "triggered-4"),
                                        string(name: 'KUBERNETES_CLUSTER_VERSION', value: '1.20'),
                                        string(name: 'GIT_COMMIT_TO_USE', value: env.GIT_COMMIT),
                                        string(name: 'VERRAZZANO_OPERATOR_IMAGE', value: params.VERRAZZANO_OPERATOR_IMAGE),
                                        string(name: 'WILDCARD_DNS_DOMAIN', value: params.WILDCARD_DNS_DOMAIN),
                                        string(name: 'TAGGED_TESTS', value: params.TAGGED_TESTS),
                                        string(name: 'INCLUDED_TESTS', value: params.INCLUDED_TESTS),
                                        string(name: 'EXCLUDED_TESTS', value: params.EXCLUDED_TESTS),
                                        booleanParam(name: 'EMIT_METRICS', value: params.EMIT_METRICS)
                                    ], wait: true
                            }
                        }
                    }
                }
                stage('Upgrade Path Tests') {
                    steps {
                        retry(count: JOB_PROMOTION_RETRIES) {
                            script {
                                def latestRelease = getLatestReleaseVersion()
                                echo "Printing latest release version: ${latestRelease}"
                                build job: "/verrazzano-upgrade-path-tests/${CLEAN_BRANCH_NAME}",
                                    parameters: [
                                        string(name: 'PIPELINE_TAG', value: PIPELINE_TAG),
                                        string(name: 'SCENARIO_TAG', value: "triggered-1"),
                                        string(name: 'GIT_COMMIT_TO_USE', value: env.GIT_COMMIT),
                                        string(name: 'VERSION_FOR_INSTALL', value: latestRelease),
                                        string(name: 'VZ_INSTALL_CONFIG', value: params.VZ_INSTALL_CONFIG),
                                        string(name: 'VERRAZZANO_OPERATOR_IMAGE', value: params.VERRAZZANO_OPERATOR_IMAGE),
                                        string(name: 'WILDCARD_DNS_DOMAIN', value: params.WILDCARD_DNS_DOMAIN),
                                        string(name: 'TAGGED_TESTS', value: params.TAGGED_TESTS),
                                        string(name: 'INCLUDED_TESTS', value: params.INCLUDED_TESTS),
                                        string(name: 'EXCLUDED_TESTS', value: params.EXCLUDED_TESTS),
                                        string(name: 'CONSOLE_REPO_BRANCH', value: params.CONSOLE_REPO_BRANCH),
                                        booleanParam(name: 'EMIT_METRICS', value: params.EMIT_METRICS)
                                    ], wait: true
                            }
                        }
                    }
                }
            }
        }
    }
    post {
        success {
            // WARNING: Only do this object storage update here, do not copy to other jobs
            storePipelineArtifacts()
        }
        failure {
            script {
                if (env.JOB_NAME == "verrazzano-push-triggered-acceptance-tests/master" || env.JOB_NAME ==~ "verrazzano-push-triggered-acceptance-tests/release-1.*") {
                    if (isPagerDutyEnabled()) {
                        pagerduty(resolve: false, serviceKey: "$SERVICE_KEY", incDescription: "Verrazzano: ${env.JOB_NAME} - Failed", incDetails: "Job Failed - \"${env.JOB_NAME}\" build: ${env.BUILD_NUMBER}\n\nView the log at:\n ${env.BUILD_URL}\n\nBlue Ocean:\n${env.RUN_DISPLAY_URL}")
                    }
                    slackSend ( channel: "$SLACK_ALERT_CHANNEL", message: "Job Failed - \"${env.JOB_NAME}\" build: ${env.BUILD_NUMBER}\n\nView the log at:\n ${env.BUILD_URL}\n\nBlue Ocean:\n${env.RUN_DISPLAY_URL}\n\nSuspects:\n${SUSPECT_LIST}" )
                }
            }
        }
        cleanup {
            metricBuildDuration()
        }
    }
}

def isPagerDutyEnabled() {
    // this controls whether PD alerts are enabled
    if (NOTIFY_PAGERDUTY_TRIGGERED_FAILURES.equals("true")) {
        echo "Pager-Duty notifications enabled via global override setting"
        return true
    }
    return false
}

// Called in final post success block of pipeline
// WARNING: Only do this object storage update here, do not copy to other jobs
def storePipelineArtifacts() {
    script {
        // If this was clean, record the commit in object store so the periodic test jobs can run against that rather than the head of the branch
        // NOTE: Normally master and release-* branches are the only ones doing this, but when we need to test out pipeline changes we can make use
        // as well
        sh """
            echo "git-commit=${env.GIT_COMMIT}" > $WORKSPACE/last-stable-commit.txt
            if [ "true" == "${params.FORCE_STABLE_COMMIT_UPDATE}" ]; then
                echo "forced-by-job=${env.BUILD_URL}" >> $WORKSPACE/last-stable-commit.txt
            fi
            cat $WORKSPACE/last-stable-commit.txt
            oci --region us-phoenix-1 os object put --force --namespace ${OCI_OS_NAMESPACE} -bn ${OCI_OS_BUCKET} --name ${CLEAN_BRANCH_NAME}/last-stable-commit.txt --file $WORKSPACE/last-stable-commit.txt
        """
    }
}

// Called in Stage Clean workspace and checkout steps
@NonCPS
def getCommitList() {
    echo "Checking for change sets"
    def commitList = []
    def changeSets = currentBuild.changeSets
    for (int i = 0; i < changeSets.size(); i++) {
        echo "get commits from change set"
        def commits = changeSets[i].items
        for (int j = 0; j < commits.length; j++) {
            def commit = commits[j]
            def id = commit.commitId
            echo "Add commit id: ${id}"
            commitList.add(id)
        }
    }
    return commitList
}

def trimIfGithubNoreplyUser(userIn) {
    if (userIn == null) {
        echo "Not a github noreply user, not trimming: ${userIn}"
        return userIn
    }
    if (userIn.matches(".*\\+.*@users.noreply.github.com.*")) {
        def userOut = userIn.substring(userIn.indexOf("+") + 1, userIn.indexOf("@"))
        return userOut;
    }
    if (userIn.matches(".*<.*@users.noreply.github.com.*")) {
        def userOut = userIn.substring(userIn.indexOf("<") + 1, userIn.indexOf("@"))
        return userOut;
    }
    if (userIn.matches(".*@users.noreply.github.com")) {
        def userOut = userIn.substring(0, userIn.indexOf("@"))
        return userOut;
    }
    echo "Not a github noreply user, not trimming: ${userIn}"
    return userIn
}

def getSuspectList(commitList, userMappings) {
    def retValue = ""
    def suspectList = []
    if (commitList == null || commitList.size() == 0) {
        echo "No commits to form suspect list"
    } else {
        for (int i = 0; i < commitList.size(); i++) {
            def id = commitList[i]
            try {
                def gitAuthor = sh(
                    script: "git log --format='%ae' '$id^!'",
                    returnStdout: true
                ).trim()
                if (gitAuthor != null) {
                    def author = trimIfGithubNoreplyUser(gitAuthor)
                    echo "DEBUG: author: ${gitAuthor}, ${author}, id: ${id}"
                    if (userMappings.containsKey(author)) {
                        def slackUser = userMappings.get(author)
                        if (!suspectList.contains(slackUser)) {
                            echo "Added ${slackUser} as suspect"
                            retValue += " ${slackUser}"
                            suspectList.add(slackUser)
                        }
                    } else {
                        // If we don't have a name mapping use the commit.author, at least we can easily tell if the mapping gets dated
                        if (!suspectList.contains(author)) {
                            echo "Added ${author} as suspect"
                            retValue += " ${author}"
                            suspectList.add(author)
                        }
                    }
                } else {
                    echo "No author returned from git"
                }
            } catch (Exception e) {
                echo "INFO: Problem processing commit ${id}, skipping commit: " + e.toString()
            }
        }
    }
    def startedByUser = "";
    def causes = currentBuild.getBuildCauses()
    echo "causes: " + causes.toString()
    for (cause in causes) {
        def causeString = cause.toString()
        echo "current cause: " + causeString
        def causeInfo = readJSON text: causeString
        if (causeInfo.userId != null) {
            startedByUser = causeInfo.userId
        }
    }

    if (startedByUser.length() > 0) {
        echo "Build was started by a user, adding them to the suspect notification list: ${startedByUser}"
        def author = trimIfGithubNoreplyUser(startedByUser)
        echo "DEBUG: author: ${startedByUser}, ${author}"
        if (userMappings.containsKey(author)) {
            def slackUser = userMappings.get(author)
            if (!suspectList.contains(slackUser)) {
                echo "Added ${slackUser} as suspect"
                retValue += " ${slackUser}"
                suspectList.add(slackUser)
            }
        } else {
            // If we don't have a name mapping use the commit.author, at least we can easily tell if the mapping gets dated
            if (!suspectList.contains(author)) {
               echo "Added ${author} as suspect"
               retValue += " ${author}"
               suspectList.add(author)
            }
        }
    } else {
        echo "Build not started by a user, not adding to notification list"
    }
    echo "returning suspect list: ${retValue}"
    return retValue
}

def metricJobName(stageName) {
    job = env.JOB_NAME.split("/")[0]
    job = '_' + job.replaceAll('-','_')
    if (stageName) {
        job = job + '_' + stageName
    }
    return job
}

// Construct the set of labels/dimensions for the metrics
def getMetricLabels() {
    def buildNumber = String.format("%010d", env.BUILD_NUMBER.toInteger())
    labels = 'build_number=\\"' + "${buildNumber}"+'\\",' +
             'jenkins_build_number=\\"' + "${env.BUILD_NUMBER}"+'\\",' +
             'jenkins_job=\\"' + "${env.JOB_NAME}".replace("%2F","/") + '\\",' +
             'commit_sha=\\"' + "${env.GIT_COMMIT}"+'\\"'
    return labels
}

// Emit the metrics indicating the duration and result of the build
def metricBuildDuration() {
    def status = "${currentBuild.currentResult}".trim()
    long duration = "${currentBuild.duration}" as long;
    long durationInSec = (duration/1000)
    testMetric = metricJobName('')
    def metricValue = "-1"
    statusLabel = status.substring(0,1)
    if (status.equals("SUCCESS")) {
        metricValue = "1"
    } else if (status.equals("FAILURE")) {
        metricValue = "0"
    } else {
        // Consider every other status as a single label
        statusLabel = "A"
    }
    if (params.EMIT_METRICS) {
        labels = getMetricLabels()
        labels = labels + ',result=\\"' + "${statusLabel}"+'\\"'
        withCredentials([usernameColonPassword(credentialsId: 'prometheus-credentials', variable: 'PROMETHEUS_CREDENTIALS')]) {
            METRIC_STATUS = sh(returnStdout: true, returnStatus: true, script: "ci/scripts/metric_emit.sh ${PROMETHEUS_GW_URL} ${PROMETHEUS_CREDENTIALS} ${testMetric}_job ${env.BRANCH_NAME} $labels ${metricValue} ${durationInSec}")
            echo "Publishing the metrics for build duration and status returned status code $METRIC_STATUS"
        }
    }
}

@NonCPS
List extractReleaseTags(final String fileContent) {
    List releases = []
    fileContent.eachLine { tag ->
        releases << tag
    }
    return releases
}

def getLatestReleaseVersion() {
    final String releaseTags = readFile(file: "${workspace}/tags.txt")
    list gitTags = extractReleaseTags(releaseTags)
    echo "gitTags = ${gitTags}"
    return gitTags.pop()
}<|MERGE_RESOLUTION|>--- conflicted
+++ resolved
@@ -165,13 +165,9 @@
                             script {
                                 build job: "/verrazzano-multi-cluster-acceptance-tests/${CLEAN_BRANCH_NAME}",
                                     parameters: [
-<<<<<<< HEAD
                                         string(name: 'PIPELINE_TAG', value: PIPELINE_TAG),
                                         string(name: 'SCENARIO_TAG', value: "triggered-1"),
-                                        booleanParam(name: 'UPGRADE_VERRAZZANO', value: true),
-=======
                                         booleanParam(name: 'UPGRADE_VERRAZZANO', value: false),
->>>>>>> a17466f6
                                         string(name: 'GIT_COMMIT_TO_USE', value: env.GIT_COMMIT),
                                         string(name: 'VERRAZZANO_OPERATOR_IMAGE', value: params.VERRAZZANO_OPERATOR_IMAGE),
                                         string(name: 'WILDCARD_DNS_DOMAIN', value: params.WILDCARD_DNS_DOMAIN),
@@ -192,13 +188,8 @@
                                 def latestRelease = getLatestReleaseVersion()
                                 build job: "/verrazzano-upgrade-path-tests/${CLEAN_BRANCH_NAME}",
                                     parameters: [
-<<<<<<< HEAD
                                         string(name: 'PIPELINE_TAG', value: PIPELINE_TAG),
                                         string(name: 'SCENARIO_TAG', value: "triggered-2"),
-                                        booleanParam(name: 'UPGRADE_VERRAZZANO', value: true),
-                                        booleanParam(name: 'EXTERNAL_ELASTICSEARCH', value: true),
-=======
->>>>>>> a17466f6
                                         string(name: 'GIT_COMMIT_TO_USE', value: env.GIT_COMMIT),
                                         booleanParam(name: 'EXTERNAL_ELASTICSEARCH', value: true),
                                         string(name: 'VERSION_FOR_INSTALL', value: latestRelease),
