// Copyright (c) 2021, 2022, Oracle and/or its affiliates.
// Licensed under the Universal Permissive License v 1.0 as shown at https://oss.oracle.com/licenses/upl.

import groovy.transform.Field

@Field
def GIT_COMMIT_TO_USE = ""
@Field
def LAST_CLEAN_PERIODIC_COMMIT = ""
@Field
def LAST_PERIODIC_RUN_COMMIT = ""
@Field
def VERRAZZANO_DEV_VERSION = ""
@Field
def RELEASABLE_IMAGES_OBJECT_STORE = ""
def agentLabel = env.JOB_NAME.contains('master') ? "phx-small" : "small"
@Field
def TESTS_FAILED = false
@Field
def storeLocation=""
@Field
def verrazzanoPrefix="verrazzano-"
@Field
def fullBundle=""
@Field
def liteBundle=""
@Field
def SUSPECT_LIST = ""
@Field
def COMPARISON_URL_ON_FAILURE = ""

// The job name from which the verrazzano_images file is available to be copied to this job
// We will copy over and make it part of the artifacts of the periodic job, available when we want to release a candidate
@Field
def verrazzanoImagesJobProjectName = "verrazzano-examples"
@Field
def verrazzanoImagesFile           = "verrazzano_images.txt"
@Field
def verrazzanoImagesBuildNumber    = 0     // will be set to actual build number when the job is run
@Field
def periodicsUpToDate              = false // If true, indicates that the periodics already passed at the latest commit
@Field
def periodicsUpToDateFailed        = false // If true, indicates that the periodics already ran and failed at the latest commit

// Non Fields
def branchSpecificSchedule = getCronSchedule()

def BRANCH_TAG = env.BRANCH_NAME.contains('master') || env.BRANCH_NAME.startsWith('release') ? env.BRANCH_NAME : "feature-branch"
def JOB_SCENARIO_TAG = env.JOB_NAME.split('/')[0]

// File containing the links to download the Verrazzano distributions
@Field
def verrazzanoDistributionsFile = "verrazzano_distributions.html"

pipeline {
    options {
        timeout(time: 12, unit: 'HOURS')
        skipDefaultCheckout true
        disableConcurrentBuilds()
        timestamps ()
    }

    agent {
       docker {
            image "${RUNNER_DOCKER_IMAGE}"
            args "${RUNNER_DOCKER_ARGS}"
            registryUrl "${RUNNER_DOCKER_REGISTRY_URL}"
            registryCredentialsId 'ocir-pull-and-push-account'
            label "${agentLabel}"
        }
    }

    triggers {
        cron(branchSpecificSchedule)
    }

    parameters {
        booleanParam (description: 'Skip tests to private registry stage, useful for testing out private registry testing, support and push to OCIR', name: 'SKIP_TO_PRIVATE_REGISTRY', defaultValue: false)
        string (name: 'TAGGED_TESTS',
                defaultValue: '',
                description: 'A comma separated list of build tags for tests that should be executed (e.g. unstable_test). Default:',
                trim: true)
        string (name: 'INCLUDED_TESTS',
                defaultValue: '.*',
                description: 'A regex matching any fully qualified test file that should be executed (e.g. examples/helidon/). Default: .*',
                trim: true)
        string (name: 'EXCLUDED_TESTS',
                defaultValue: '_excluded_test',
                description: 'A regex matching any fully qualified test file that should not be executed (e.g. multicluster/|_excluded_test). Default: _excluded_test',
                trim: true)
        booleanParam (description: 'Force execution of the tests even if up-to-date', name: 'FORCE', defaultValue: false)
        booleanParam (description: 'Skip test execution (for debugging)', name: 'DRY_RUN', defaultValue: false)
    }

    environment {
        IS_PERIODIC_PIPELINE = "true"
        OCIR_SCAN_COMPARTMENT = credentials('ocir-scan-compartment')
        OCIR_SCAN_TARGET = credentials('ocir-scan-target')
        OCIR_SCAN_REGISTRY = credentials('ocir-scan-registry')
        OCIR_SCAN_REPOSITORY_PATH = credentials('ocir-scan-repository-path')
        DOCKER_SCAN_CREDS = credentials('v8odev-ocir')
        DOCKER_CREDS = credentials('github-packages-credentials-rw')
        DOCKER_REPO = 'ghcr.io'

        OCI_CLI_AUTH="instance_principal"
        OCI_OS_NAMESPACE = credentials('oci-os-namespace')
        OCI_OS_BUCKET="verrazzano-builds"
        OCI_OS_COMMIT_BUCKET="verrazzano-builds-by-commit"
        CLEAN_BRANCH_NAME = "${env.BRANCH_NAME.replace("/", "%2F")}"
        SERVICE_KEY = credentials('PAGERDUTY_SERVICE_KEY')

        STABLE_COMMIT_OS_LOCATION = "${CLEAN_BRANCH_NAME}/last-stable-commit.txt"
        LAST_PERIODIC_OS_LOCATION = "${CLEAN_BRANCH_NAME}/last-periodic-run-commit.txt"
        CLEAN_PERIODIC_OS_LOCATION = "${CLEAN_BRANCH_NAME}-last-clean-periodic-test/verrazzano_periodic-commit.txt"

        STABLE_COMMIT_LOCATION = "${WORKSPACE}/last-stable-commit.txt"
        LAST_PERIODIC_LOCATION = "${WORKSPACE}/last-periodic-run-commit.txt"
        CLEAN_PERIODIC_LOCATION = "${WORKSPACE}/last-clean-periodic-commit.txt"

        OCI_OS_REGION="us-phoenix-1"

        PIPELINE_TAG = "periodic"
    }

    // This job runs against the latest stable master commit. That is defined as the last clean master build and test run whose
    // commit has been stored in object storage. This job will fetch that commit from master and run extended tests using that.
    // This job is NOT currently setup to run extended tests from other branches, if you need to run those extended jobs you will
    // need to run those against your branch individually.

    stages {
        stage('Check last clean periodic') {
            steps {
                sh """
                    oci --region us-phoenix-1 os object get --namespace ${OCI_OS_NAMESPACE} -bn ${OCI_OS_BUCKET} --name ${STABLE_COMMIT_OS_LOCATION} --file ${STABLE_COMMIT_LOCATION}
                """

                script {
                    // Check if there is already a clean periodic run at this commit already, and set the display name if
                    // it already is tested, or if doing a special run type (dry run, etc...)
                    preliminaryChecks()
                }

                sh """
                    ./ci/scripts/tag_instance.sh ${BRANCH_TAG} ${PIPELINE_TAG} ${JOB_SCENARIO_TAG}
                """
            }
        }
        stage('Clean workspace and checkout') {
            when {
                allOf {
                    expression { return runTests() }
                }
            }
            steps {
                script {
                    cleanWorkspaceAndCheckout()
                }
            }
        }

        stage ('Periodic Test Suites') {
            when {
                allOf {
                    expression { return runTests() }
                    expression { params.SKIP_TO_PRIVATE_REGISTRY == false }
                }
            }
            parallel {
<<<<<<< HEAD
                stage('Multi Cluster Tests') {
                    steps {
                        retry(count: JOB_PROMOTION_RETRIES) {
                            script {
                                build job: "/verrazzano-multi-cluster-acceptance-tests/${CLEAN_BRANCH_NAME}",
                                    parameters: [
                                        string(name: 'PIPELINE_TAG', value: PIPELINE_TAG),
                                        string(name: 'SCENARIO_TAG', value: "periodic-1"),
                                        string(name: 'GIT_COMMIT_TO_USE', value: env.GIT_COMMIT),
                                        string(name: 'TAGGED_TESTS', value: params.TAGGED_TESTS),
                                        string(name: 'INCLUDED_TESTS', value: params.INCLUDED_TESTS),
                                        string(name: 'EXCLUDED_TESTS', value: params.EXCLUDED_TESTS)
                                    ], wait: true
                            }
                        }
                    }
                }
                stage('Uninstall Tests') {
                    steps {
                        retry(count: JOB_PROMOTION_RETRIES) {
                            script {
                                build job: "/verrazzano-uninstall-test/${CLEAN_BRANCH_NAME}",
                                    parameters: [
                                        string(name: 'PIPELINE_TAG', value: PIPELINE_TAG),
                                        string(name: 'SCENARIO_TAG', value: "periodic-1"),
                                        string(name: 'GIT_COMMIT_TO_USE', value: env.GIT_COMMIT),
                                        string(name: 'TAGGED_TESTS', value: params.TAGGED_TESTS),
                                        string(name: 'INCLUDED_TESTS', value: params.INCLUDED_TESTS),
                                        string(name: 'EXCLUDED_TESTS', value: params.EXCLUDED_TESTS)
                                    ], wait: true
                            }
                        }
                    }
                }
                stage('OCI DNS tests') {
                    steps {
                        retry(count: JOB_PROMOTION_RETRIES) {
                            script {
                                build job: "/verrazzano-new-oci-dns-acceptance-tests/${CLEAN_BRANCH_NAME}",
                                    parameters: [
                                        string(name: 'PIPELINE_TAG', value: PIPELINE_TAG),
                                        string(name: 'SCENARIO_TAG', value: "periodic-1"),
                                        string(name: 'GIT_COMMIT_TO_USE', value: env.GIT_COMMIT),
                                        booleanParam(name: 'CREATE_CLUSTER_USE_CALICO', value: true),
                                        string(name: 'TAGGED_TESTS', value: params.TAGGED_TESTS),
                                        string(name: 'INCLUDED_TESTS', value: params.INCLUDED_TESTS),
                                        string(name: 'EXCLUDED_TESTS', value: params.EXCLUDED_TESTS)
                                    ], wait: true
                            }
                        }
                    }
                }
=======
>>>>>>> 1d1a52bf
                stage('OCI DNS tests with instance principal') {
                    steps {
                        retry(count: JOB_PROMOTION_RETRIES) {
                            script {
                                build job: "/verrazzano-new-oci-dns-acceptance-tests/${CLEAN_BRANCH_NAME}",
                                    parameters: [
                                        string(name: 'PIPELINE_TAG', value: PIPELINE_TAG),
                                        string(name: 'SCENARIO_TAG', value: "periodic-2-instance-principal"),
                                        string(name: 'OCI_DNS_AUTH', value: 'instance_principal'),
                                        string(name: 'GIT_COMMIT_TO_USE', value: env.GIT_COMMIT),
                                        string(name: 'VERRAZZANO_OPERATOR_IMAGE', value: params.VERRAZZANO_OPERATOR_IMAGE),
                                        booleanParam(name: 'CREATE_CLUSTER_USE_CALICO', value: true),
                                        string(name: 'TAGGED_TESTS', value: params.TAGGED_TESTS),
                                        string(name: 'INCLUDED_TESTS', value: params.INCLUDED_TESTS),
                                        string(name: 'EXCLUDED_TESTS', value: params.EXCLUDED_TESTS),
                                        booleanParam(name: 'EMIT_METRICS', value: params.EMIT_METRICS)
                                    ], wait: true
                            }
                        }
                    }
               }
                stage('Verrazzano in OCNE environment') {
                    steps {
                        retry(count: JOB_PROMOTION_RETRIES) {
                            script {
                                build job: "/verrazzano-ocne/${CLEAN_BRANCH_NAME}",
                                    parameters: [
                                        string(name: 'GIT_COMMIT_TO_USE', value: env.GIT_COMMIT),
                                        string(name: 'VERRAZZANO_OPERATOR_IMAGE', value: params.VERRAZZANO_OPERATOR_IMAGE),
                                        booleanParam(name: 'CREATE_CLUSTER_USE_CALICO', value: false),
                                        string(name: 'TAGGED_TESTS', value: params.TAGGED_TESTS),
                                        string(name: 'INCLUDED_TESTS', value: params.INCLUDED_TESTS),
                                        string(name: 'EXCLUDED_TESTS', value: params.EXCLUDED_TESTS),
                                        booleanParam(name: 'EMIT_METRICS', value: params.EMIT_METRICS)
                                    ], wait: true
                            }
                        }
                    }
                }
               stage('Backup and Restore Tests') {
                   steps {
                       retry(count: JOB_PROMOTION_RETRIES) {
                           script {
                               build job: "/verrazzano-backup-all-test-oke/${CLEAN_BRANCH_NAME}",
                                   parameters: [
                                       string(name: 'GIT_COMMIT_TO_USE', value: env.GIT_COMMIT),
                                       string(name: 'VERRAZZANO_OPERATOR_IMAGE', value: 'NONE'),
                                       string(name: 'TAGGED_TESTS', value: params.TAGGED_TESTS),
                                       string(name: 'INCLUDED_TESTS', value: params.INCLUDED_TESTS),
                                       string(name: 'EXCLUDED_TESTS', value: params.EXCLUDED_TESTS),
                                       booleanParam(name: 'EMIT_METRICS', value: params.EMIT_METRICS)
                                   ], wait: true
                           }
                       }
                   }
               }
                stage('Kind Acceptance Tests With HA and Grafana DB on 1.24') {
                    steps {
                        retry(count: JOB_PROMOTION_RETRIES) {
                            script {
                                build job: "/verrazzano-new-kind-acceptance-tests/${CLEAN_BRANCH_NAME}",
                                    parameters: [
                                        string(name: 'PIPELINE_TAG', value: PIPELINE_TAG),
                                        string(name: 'SCENARIO_TAG', value: "periodic-1"),
                                        string(name: 'KUBERNETES_CLUSTER_VERSION', value: '1.24'),
                                        string(name: 'GIT_COMMIT_TO_USE', value: env.GIT_COMMIT),
                                        string(name: 'TAGGED_TESTS', value: params.TAGGED_TESTS),
                                        string(name: 'INCLUDED_TESTS', value: params.INCLUDED_TESTS),
                                        string(name: 'EXCLUDED_TESTS', value: params.EXCLUDED_TESTS),
                                        booleanParam(name: 'ENABLE_JWT_TESTING', value: true),
                                        booleanParam(name: 'INSTALL_HA', value: true),
                                        booleanParam(name: 'USE_DB_FOR_GRAFANA', value: true)
                        ], wait: true
                            }
                        }
                    }
                }
                stage('Kind Acceptance Tests on 1.21') {
                    steps {
                        retry(count: JOB_PROMOTION_RETRIES) {
                            script {
                                build job: "/verrazzano-new-kind-acceptance-tests/${CLEAN_BRANCH_NAME}",
                                    parameters: [
                                        string(name: 'PIPELINE_TAG', value: PIPELINE_TAG),
                                        string(name: 'SCENARIO_TAG', value: "periodic-2"),
                                        string(name: 'KUBERNETES_CLUSTER_VERSION', value: '1.21'),
                                        string(name: 'GIT_COMMIT_TO_USE', value: env.GIT_COMMIT),
                                        string(name: 'TAGGED_TESTS', value: params.TAGGED_TESTS),
                                        string(name: 'INCLUDED_TESTS', value: params.INCLUDED_TESTS),
                                        string(name: 'EXCLUDED_TESTS', value: params.EXCLUDED_TESTS),
                                        booleanParam(name: 'ENABLE_JWT_TESTING', value: true)
                                   ], wait: true
                            }
                        }
                    }
                }
                stage('Kind Acceptance Tests on 1.22') {
                    steps {
                        retry(count: JOB_PROMOTION_RETRIES) {
                            script {
                                build job: "/verrazzano-new-kind-acceptance-tests/${CLEAN_BRANCH_NAME}",
                                        parameters: [
                                                string(name: 'PIPELINE_TAG', value: PIPELINE_TAG),
                                                string(name: 'SCENARIO_TAG', value: "periodic-3"),
                                                string(name: 'KUBERNETES_CLUSTER_VERSION', value: '1.22'),
                                                string(name: 'GIT_COMMIT_TO_USE', value: env.GIT_COMMIT),
                                                string(name: 'TAGGED_TESTS', value: params.TAGGED_TESTS),
                                                string(name: 'INCLUDED_TESTS', value: params.INCLUDED_TESTS),
                                                string(name: 'EXCLUDED_TESTS', value: params.EXCLUDED_TESTS),
                                                booleanParam(name: 'ENABLE_JWT_TESTING', value: true)
                                       ], wait: true
                            }
                        }
                    }
                }
                stage('Kind Acceptance Tests on 1.23') {
                    steps {
                        retry(count: JOB_PROMOTION_RETRIES) {
                            script {
                                build job: "/verrazzano-new-kind-acceptance-tests/${CLEAN_BRANCH_NAME}",
                                        parameters: [
                                                string(name: 'PIPELINE_TAG', value: PIPELINE_TAG),
                                                string(name: 'SCENARIO_TAG', value: "periodic-4"),
                                                string(name: 'KUBERNETES_CLUSTER_VERSION', value: '1.23'),
                                                string(name: 'GIT_COMMIT_TO_USE', value: env.GIT_COMMIT),
                                                string(name: 'TAGGED_TESTS', value: params.TAGGED_TESTS),
                                                string(name: 'INCLUDED_TESTS', value: params.INCLUDED_TESTS),
                                                string(name: 'EXCLUDED_TESTS', value: params.EXCLUDED_TESTS),
                                                booleanParam(name: 'ENABLE_JWT_TESTING', value: true)
                                        ], wait: true
                            }
                        }
                    }
                }
                stage('Upgrade Resiliency tests') {
                    steps {
                        script {
                            build job: "/verrazzano-upgrade-resiliency-tests/${CLEAN_BRANCH_NAME}",
                                parameters: [
                                    string(name: 'PIPELINE_TAG', value: PIPELINE_TAG),
                                    string(name: 'SCENARIO_TAG', value: "periodic-1"),
                                    string(name: 'GIT_COMMIT_TO_USE', value: env.GIT_COMMIT),
                                    string(name: 'TAGGED_TESTS', value: params.TAGGED_TESTS),
                                    string(name: 'INCLUDED_TESTS', value: params.INCLUDED_TESTS),
                                    string(name: 'EXCLUDED_TESTS', value: params.EXCLUDED_TESTS),
                                    booleanParam(name: 'EMIT_METRICS', value: params.EMIT_METRICS)
                                ], wait: true
                        }
                    }
                }
                stage('Uninstall Resiliency tests') {
                    steps {
                        script {
                            build job: "/verrazzano-uninstall-resiliency-suite/${CLEAN_BRANCH_NAME}",
                                parameters: [
                                    string(name: 'PIPELINE_TAG', value: PIPELINE_TAG),
                                    string(name: 'SCENARIO_TAG', value: "periodic-1"),
                                    string(name: 'GIT_COMMIT_TO_USE', value: env.GIT_COMMIT),
                                    string(name: 'TAGGED_TESTS', value: params.TAGGED_TESTS),
                                    string(name: 'INCLUDED_TESTS', value: params.INCLUDED_TESTS),
                                    string(name: 'EXCLUDED_TESTS', value: params.EXCLUDED_TESTS),
                                    booleanParam(name: 'EMIT_METRICS', value: params.EMIT_METRICS)
                                ], wait: true
                        }
                    }
                }
                stage('Kind Acceptance Tests on 1.24 Non-Calico') {
                    steps {
                        retry(count: JOB_PROMOTION_RETRIES) {
                            script {
                                // Do not use Calico
                                build job: "verrazzano-new-kind-acceptance-tests/${CLEAN_BRANCH_NAME}",
                                    parameters: [
                                        string(name: 'PIPELINE_TAG', value: PIPELINE_TAG),
                                        string(name: 'SCENARIO_TAG', value: "periodic-5-noncalico"),
                                        string(name: 'KUBERNETES_CLUSTER_VERSION', value: '1.24'),
                                        string(name: 'GIT_COMMIT_TO_USE', value: env.GIT_COMMIT),
                                        booleanParam(name: 'CREATE_CLUSTER_USE_CALICO', value: false),
                                        string(name: 'TAGGED_TESTS', value: params.TAGGED_TESTS),
                                        string(name: 'INCLUDED_TESTS', value: params.INCLUDED_TESTS),
                                        string(name: 'EXCLUDED_TESTS', value: params.EXCLUDED_TESTS)
                                    ], wait: true
                            }
                        }
                    }
                    post {
                        failure {
                            script {
                                TESTS_FAILED = true
                            }
                        }
                    }
                }
                stage('Kind Acceptance Tests on 1.24 sslip.io') {
                    steps {
                        retry(count: JOB_PROMOTION_RETRIES) {
                            script {
                                // test with sslip.io
                                build job: "verrazzano-new-kind-acceptance-tests/${CLEAN_BRANCH_NAME}",
                                    parameters: [
                                        string(name: 'PIPELINE_TAG', value: PIPELINE_TAG),
                                        string(name: 'SCENARIO_TAG', value: "periodic-6-sslip"),
                                        string(name: 'KUBERNETES_CLUSTER_VERSION', value: '1.24'),
                                        string(name: 'GIT_COMMIT_TO_USE', value: env.GIT_COMMIT),
                                        string(name: 'WILDCARD_DNS_DOMAIN', value: 'sslip.io'),
                                        string(name: 'TAGGED_TESTS', value: params.TAGGED_TESTS),
                                        string(name: 'INCLUDED_TESTS', value: params.INCLUDED_TESTS),
                                        string(name: 'EXCLUDED_TESTS', value: params.EXCLUDED_TESTS)
                                    ], wait: true
                            }
                        }
                    }
                    post {
                        failure {
                            script {
                                TESTS_FAILED = true
                            }
                        }
                    }
                }
                stage('Dynamic Configuration Tests') {
                    steps {
                        retry(count: JOB_PROMOTION_RETRIES) {
                            script {
                                build job: "verrazzano-dynamic-config-tests/${CLEAN_BRANCH_NAME}",
                                    parameters: [
                                        string(name: 'PIPELINE_TAG', value: PIPELINE_TAG),
                                        string(name: 'SCENARIO_TAG', value: "periodic-1"),
                                        string(name: 'KUBERNETES_CLUSTER_VERSION', value: '1.24'),
                                        string(name: 'GIT_COMMIT_TO_USE', value: env.GIT_COMMIT),
                                        string(name: 'TAGGED_TESTS', value: params.TAGGED_TESTS),
                                        string(name: 'INCLUDED_TESTS', value: params.INCLUDED_TESTS),
                                        string(name: 'EXCLUDED_TESTS', value: params.EXCLUDED_TESTS)
                                    ], wait: true
                            }
                        }
                    }
                    post {
                        failure {
                            script {
                                TESTS_FAILED = true
                            }
                        }
                    }
                }
                stage('OCI DNS/ACME-Staging Tests') {
                    steps {
                        retry(count: JOB_PROMOTION_RETRIES) {
                            script {
                                build job: "verrazzano-new-oci-dns-acceptance-tests/${CLEAN_BRANCH_NAME}",
                                    parameters: [
                                        string(name: 'PIPELINE_TAG', value: PIPELINE_TAG),
                                        string(name: 'SCENARIO_TAG', value: "periodic-3-acme"),
                                        string(name: 'GIT_COMMIT_TO_USE', value: env.GIT_COMMIT),
                                        string(name: 'CERT_ISSUER', value: "acme"),
                                        string(name: 'ACME_ENVIRONMENT', value: "staging"),
                                        booleanParam(name: 'CREATE_CLUSTER_USE_CALICO', value: false),
                                        string(name: 'TAGGED_TESTS', value: params.TAGGED_TESTS),
                                        string(name: 'INCLUDED_TESTS', value: params.INCLUDED_TESTS),
                                        string(name: 'EXCLUDED_TESTS', value: params.EXCLUDED_TESTS)
                                    ], wait: true
                            }
                        }
                    }
                    post {
                        failure {
                            script {
                                TESTS_FAILED = true
                            }
                        }
                    }
                }
                stage('OCI Service Integration Tests') {
                    steps {
                        retry(count: JOB_PROMOTION_RETRIES) {
                            script {
                                build job: "/verrazzano-oci-integration-tests/${CLEAN_BRANCH_NAME}",
                                    parameters: [
                                        string(name: 'PIPELINE_TAG', value: PIPELINE_TAG),
                                        string(name: 'SCENARIO_TAG', value: "periodic-1"),
                                        string(name: 'GIT_COMMIT_TO_USE', value: env.GIT_COMMIT),
                                        string(name: 'TAGGED_TESTS', value: params.TAGGED_TESTS),
                                        string(name: 'INCLUDED_TESTS', value: params.INCLUDED_TESTS),
                                        string(name: 'EXCLUDED_TESTS', value: params.EXCLUDED_TESTS)
                                    ], wait: true
                            }
                        }
                    }
                    post {
                        failure {
                            script {
                                TESTS_FAILED = true
                            }
                        }
                    }
                }
                stage('Verrazzano Examples') {
                    steps {
                        retry(count: JOB_PROMOTION_RETRIES) {
                            script {
                                def builtExamples = build job: "/verrazzano-examples/${CLEAN_BRANCH_NAME}",
                                    parameters: [
                                        string(name: 'PIPELINE_TAG', value: PIPELINE_TAG),
                                        string(name: 'SCENARIO_TAG', value: "periodic-1"),
                                        string(name: 'KUBERNETES_CLUSTER_VERSION', value: '1.24'),
                                        string(name: 'GIT_COMMIT_TO_USE', value: env.GIT_COMMIT),
                                        string(name: 'TAGGED_TESTS', value: params.TAGGED_TESTS),
                                        string(name: 'INCLUDED_TESTS', value: params.INCLUDED_TESTS),
                                        string(name: 'EXCLUDED_TESTS', value: params.EXCLUDED_TESTS)
                                    ], wait: true
                                // The verrazzano-examples job is the one from which we get the verrazzano images file
                                verrazzanoImagesBuildNumber = builtExamples.number
                            }
                        }
                    }
                    post {
                        failure {
                            script {
                                TESTS_FAILED = true
                            }
                        }
                    }
                }
            }
        }

        stage("Private Registry") {
            when {
                allOf {
                    expression { return runTests() }
                    expression { TESTS_FAILED == false }
                }
            }
            stages {
                stage("Build Release Distributions") {
                    steps {
                        sh """
                            ci/scripts/update_periodic_on_success.sh ${env.GIT_COMMIT} ${SHORT_COMMIT_HASH} ${VERRAZZANO_DEV_VERSION}
                        """
                    }
                }

                stage('Private Registry Tests - OCIR') {
                    when {
                        allOf {
                            not { buildingTag() }
                            anyOf {
                                branch 'master';
                                branch 'release-*';
                            }
                        }
                    }
                    parallel {
                        stage('Private Registry - Lite Distribution') {
                            steps {
                                retry(count: JOB_PROMOTION_RETRIES) {
                                    script {
                                        build job: "verrazzano-private-registry/${CLEAN_BRANCH_NAME}",
                                            parameters: [
                                                string(name: 'PIPELINE_TAG', value: PIPELINE_TAG),
                                                string(name: 'SCENARIO_TAG', value: "periodic-lite-distribution"),
                                                string(name: 'GIT_COMMIT_TO_USE', value: env.GIT_COMMIT),
                                                string(name: 'DISTRIBUTION_VARIANT', value: 'Lite'),
                                                string(name: 'ZIPFILE_LOCATION', value: liteBundle)
                                            ], wait: true
                                    }
                                }
                            }
                        }
                        stage('Private Registry - Full Distribution') {
                            steps {
                                retry(count: JOB_PROMOTION_RETRIES) {
                                    script {
                                        build job: "verrazzano-private-registry/${CLEAN_BRANCH_NAME}",
                                            parameters: [
                                                string(name: 'PIPELINE_TAG', value: PIPELINE_TAG),
                                                string(name: 'SCENARIO_TAG', value: "periodic-full-distribution"),
                                                string(name: 'GIT_COMMIT_TO_USE', value: env.GIT_COMMIT),
                                                string(name: 'DISTRIBUTION_VARIANT', value: 'Full'),
                                                string(name: 'ZIPFILE_LOCATION', value: fullBundle)
                                            ], wait: true
                                    }
                                }
                            }
                        }
                    }
                }

                stage('Push to OCIR') {
                    environment {
                        OCI_CLI_AUTH="api_key"
                        OCI_CLI_TENANCY = credentials('oci-dev-tenancy')
                        OCI_CLI_USER = credentials('oci-dev-user-ocid')
                        OCI_CLI_FINGERPRINT = credentials('oci-dev-api-key-fingerprint')
                        OCI_CLI_KEY_FILE = credentials('oci-dev-api-key-file')
                        OCI_CLI_REGION = "us-ashburn-1"
                        OCI_REGION = "${env.OCI_CLI_REGION}"
                        // Directory containing the Verrazzano image tar files
                        VERRAZZANO_IMAGES_DIRECTORY = "${WORKSPACE}/vz-full/verrazzano-${VERRAZZANO_DEV_VERSION}/images"
                    }
                    steps {
                        script {
                            sh """
                                echo "Pushing images to OCIR, these are treated as the latest scan results for ${CLEAN_BRANCH_NAME}"
                                ci/scripts/push_to_ocir.sh
                            """
                        }
                    }
                }

                stage('Release Candidate Validation Checks') {
                    steps {
                        script {
                            releaseValidationChecks()
                        }
                    }
                }

                stage('Update Last Clean Periodic Test') {
                    environment {
                        GIT_COMMIT_USED = "${env.GIT_COMMIT}"
                    }
                    steps {
                        script {
                            sh """
                                ci/scripts/update_last_clean_periodic_test.sh ${VERRAZZANO_DEV_VERSION}
                            """
                        }
                    }
                    post {
                        success {
                            script {
                                captureDistributionURLs()
                            }
                        }
                    }
                }
            }
        }
    }
    post {
        always {
            script {
                if (verrazzanoImagesBuildNumber > 0) {
                    copyArtifacts(projectName: "${verrazzanoImagesJobProjectName}/${CLEAN_BRANCH_NAME}",
                            selector: specific("${verrazzanoImagesBuildNumber}"),
                            filter: verrazzanoImagesFile)
                    sh """
                        OCI_CLI_AUTH="instance_principal" oci --region us-phoenix-1 os object put --force --namespace ${OCI_OS_NAMESPACE} -bn ${OCI_OS_BUCKET} --name ${CLEAN_BRANCH_NAME}/${RELEASABLE_IMAGES_OBJECT_STORE} --file ${verrazzanoImagesFile}
                    """
                } else {
                    println("Cannot copy ${verrazzanoImagesFile} from the project ${verrazzanoImagesJobProjectName} - no build number is available to copy from.")
                }
                sh """
                    # Update the last periodic commit
                    echo "git-commit=${env.GIT_COMMIT}" > commit-used.txt
                    oci --region ${OCI_OS_REGION} os object put --force --namespace ${OCI_OS_NAMESPACE} -bn ${OCI_OS_BUCKET} --name ${LAST_PERIODIC_OS_LOCATION} --file commit-used.txt
                """
            }
            archiveArtifacts artifacts: "**/prerelease_validation.out,**/release_status.out,**/${verrazzanoImagesFile},**/${verrazzanoDistributionsFile}", allowEmptyArchive: true
        }
        failure {
            script {
                if (isAlertingEnabled()) {
                    if (isPagerDutyEnabled()) {
                        pagerduty(resolve: false, serviceKey: "$SERVICE_KEY",
                        incDescription: "Verrazzano Periodic Tests: ${env.JOB_NAME} - Failed",
                        incDetails: "Job Failed - \"${env.JOB_NAME}\" build: ${env.BUILD_NUMBER}\n\nView the log at:\n ${env.BUILD_URL}\n\nBlue Ocean:\n${env.RUN_DISPLAY_URL}")
                    }
                    slackSend ( channel: "$SLACK_ALERT_CHANNEL", message: "Job Failed - \"${env.JOB_NAME}\" build: ${env.BUILD_NUMBER}\n\nView the log at:\n ${env.BUILD_URL}\n\nBlue Ocean:\n${env.RUN_DISPLAY_URL}\n\nSuspects:\n${SUSPECT_LIST}\n\nChange comparison: ${COMPARISON_URL_ON_FAILURE}" )
                    echo "done alerts"
                }
            }
        }
        cleanup {
            deleteDir()
        }
    }
}

// Preliminary job checks and display updates
def preliminaryChecks() {
    // Get the last stable commit ID to pass the triggered tests
    def stableCommitProps = readProperties file: "${STABLE_COMMIT_LOCATION}"
    GIT_COMMIT_TO_USE = stableCommitProps['git-commit']
    echo "Last stable commit: ${GIT_COMMIT_TO_USE}"

    LAST_CLEAN_PERIODIC_COMMIT=getLastCleanPeriodicCommit()
    echo "Last clean periodics commit: ${LAST_CLEAN_PERIODIC_COMMIT}"

    if (LAST_CLEAN_PERIODIC_COMMIT == GIT_COMMIT_TO_USE) {
        // If we had a clean periodic run and the commit hasn't changed
        periodicsUpToDate = true
    } else {
        // Check if we are still at the same commit previously run (if so we know it wasn't clean and it failed in some way)
        LAST_PERIODIC_RUN_COMMIT=getLastPeriodicRunCommit()
        if (LAST_PERIODIC_RUN_COMMIT != null && LAST_PERIODIC_RUN_COMMIT == GIT_COMMIT_TO_USE) {
            periodicsUpToDateFailed = true
        }
    }

    echo "Up to date: ${periodicsUpToDate}"
    echo "Dry run: ${params.DRY_RUN}"
    echo "Force run: ${params.FORCE}"
    echo "Execute tests: " + runTests()

    // Indicate in title if run is up-to-date or dry-run
    if (params.DRY_RUN) {
        currentBuild.displayName = "${currentBuild.displayName} : DRY-RUN"
    }
    if (periodicsUpToDate) {
        currentBuild.displayName = "${currentBuild.displayName} : UP-TO-DATE"
    }
    if (periodicsUpToDateFailed) {
        currentBuild.displayName = "${currentBuild.displayName} : UP-TO-DATE-FAILED"
    }
    if (params.FORCE) {
        currentBuild.displayName = "${currentBuild.displayName} : FORCE"
    }

    if (runTests()) {
        echo "Executing periodic tests for commit ${GIT_COMMIT_TO_USE}"
    }
}

def dockerLogins() {
    try {
        sh """
            echo "${DOCKER_SCAN_CREDS_PSW}" | docker login ${env.OCIR_SCAN_REGISTRY} -u ${DOCKER_SCAN_CREDS_USR} --password-stdin
        """
    } catch(error) {
        echo "docker login failed, retrying after sleep"
        retry(4) {
            sleep(30)
            sh """
            echo "${DOCKER_SCAN_CREDS_PSW}" | docker login ${env.OCIR_SCAN_REGISTRY} -u ${DOCKER_SCAN_CREDS_USR} --password-stdin
            """
        }
    }
    if (!(env.BRANCH_NAME.equals("master") || env.BRANCH_NAME.startsWith("release-1."))) {
        try {
            sh """
                echo "${DOCKER_CREDS_PSW}" | docker login ${env.DOCKER_REPO} -u ${DOCKER_CREDS_USR} --password-stdin
            """
        } catch(error) {
            echo "docker login failed, retrying after sleep"
            retry(4) {
                sleep(30)
                sh """
                    echo "${DOCKER_CREDS_PSW}" | docker login ${env.DOCKER_REPO} -u ${DOCKER_CREDS_USR} --password-stdin
                """
            }
        }
    }
}

def scmCheckout() {
    echo "${NODE_LABELS}"
    echo "SCM checkout of ${GIT_COMMIT_TO_USE}"
    def scmInfo = checkout([
        $class: 'GitSCM',
        branches: [[name: GIT_COMMIT_TO_USE]],
        doGenerateSubmoduleConfigurations: false,
        extensions: [],
        submoduleCfg: [],
        userRemoteConfigs: [[url: env.SCM_VERRAZZANO_GIT_URL]]])
    env.GIT_COMMIT = scmInfo.GIT_COMMIT
    env.GIT_BRANCH = scmInfo.GIT_BRANCH
    echo "SCM checkout of ${env.GIT_BRANCH} at ${env.GIT_COMMIT}"
    // If the commit we were handed is not what the SCM says we are using, fail
    if (!env.GIT_COMMIT.equals(GIT_COMMIT_TO_USE)) {
        error( "SCM didn't checkout the commit we expected. Expected: ${GIT_COMMIT_TO_USE}, Found: ${scmInfo.GIT_COMMIT}")
    }

    if (LAST_CLEAN_PERIODIC_COMMIT != null) {
        COMPARISON_URL_ON_FAILURE = "https://github.com/verrazzano/verrazzano/compare/${LAST_CLEAN_PERIODIC_COMMIT}...${GIT_COMMIT_TO_USE}"
        def lastClean = "${LAST_CLEAN_PERIODIC_COMMIT}"
        def currentStable = "${GIT_COMMIT_TO_USE}"
        def commitList = getCommitListFromGitLog(lastClean, currentStable)
        withCredentials([file(credentialsId: 'jenkins-to-slack-users', variable: 'JENKINS_TO_SLACK_JSON')]) {
            def userMappings = readJSON file: JENKINS_TO_SLACK_JSON
            SUSPECT_LIST = getSuspectList(commitList, userMappings)
            echo "Suspect list: ${SUSPECT_LIST}"
        }
    }
    echo "URL if fails: ${COMPARISON_URL_ON_FAILURE}"
}

def cleanWorkspaceAndCheckout() {
    scmCheckout()
    dockerLogins()
    def props = readProperties file: '.verrazzano-development-version'
    VERRAZZANO_DEV_VERSION = props['verrazzano-development-version']
    TIMESTAMP = sh(returnStdout: true, script: "date +%Y%m%d%H%M%S").trim()
    SHORT_COMMIT_HASH = sh(returnStdout: true, script: "git rev-parse --short=8 HEAD").trim()
    // update the description with some meaningful info
    currentBuild.description = SHORT_COMMIT_HASH + " : " + env.GIT_COMMIT + " : " + GIT_COMMIT_TO_USE
    storeLocation="ephemeral/${env.BRANCH_NAME}/${SHORT_COMMIT_HASH}"
    fullBundle="${storeLocation}/${verrazzanoPrefix}${VERRAZZANO_DEV_VERSION}.zip"
    liteBundle="${storeLocation}/${verrazzanoPrefix}${VERRAZZANO_DEV_VERSION}-lite.zip"
    RELEASABLE_IMAGES_OBJECT_STORE = "verrazzano_${VERRAZZANO_DEV_VERSION}-images.txt"
}

// Returns the last clean commit for the periodics, or null if the commit file does not exist yet.
// - fails the pipeline if any error other than 404 is returned by the OCI CLI
def getLastCleanPeriodicCommit() {
    lastPeriodicCommitCommandOutput = sh (
        label: "Get last clean periodic commit ID",
        script: "oci --region us-phoenix-1 os object get --namespace ${OCI_OS_NAMESPACE} -bn ${OCI_OS_BUCKET} --name ${CLEAN_PERIODIC_OS_LOCATION} --file ${CLEAN_PERIODIC_LOCATION} 2>&1 || true",
        returnStdout: true
        ).trim()
    echo "command out: ${lastPeriodicCommitCommandOutput}"
    if (lastPeriodicCommitCommandOutput.length() > 0) {
        // We can get warning messages here as well even when the command succeeded, so be more precise on the checking
        if (lastPeriodicCommitCommandOutput =~ /(.*)status(.*)\d{1,4}(.*)/) {
            // If we think we had a status: NNN, we ignore 404 and fail for others
            assert lastPeriodicCommitCommandOutput =~ /(.*)status(.*)404(.*)/ : "An unexpected error occurred getting last periodic commit from ObjectStore: ${lastPeriodicCommitCommandOutput}"
        } else {
            // If we got here, we have some message that may or may not be an error. If we don't see the file, we assume it was an error
            sh """
                if [ ! -f ${CLEAN_PERIODIC_LOCATION} ]; then
                    echo "An unexpected error occurred getting last clean periodic commit from ObjectStore: ${lastPeriodicCommitCommandOutput}"
                    exit 1
                fi
            """
        }
    }
    // Get the commit ID for the last known clean pass of the Periodic tests
    def cleanPeriodicsCommitProps = readProperties file: "${CLEAN_PERIODIC_LOCATION}"
    return cleanPeriodicsCommitProps['git-commit']
}

// Returns the last run commit for the periodics, or null if the commit file does not exist yet.
// - fails the pipeline if any error other than 404 is returned by the OCI CLI
def getLastPeriodicRunCommit() {
    lastPeriodicCommitCommandOutput = sh (
        label: "Get last clean periodic commit ID",
        script: "oci --region us-phoenix-1 os object get --namespace ${OCI_OS_NAMESPACE} -bn ${OCI_OS_BUCKET} --name ${LAST_PERIODIC_OS_LOCATION} --file ${LAST_PERIODIC_LOCATION} 2>&1 || true",
        returnStdout: true
        ).trim()
    echo "command out: ${lastPeriodicCommitCommandOutput}"
    if (lastPeriodicCommitCommandOutput.length() > 0) {
        // We can get warning messages here as well even when the command succeeded, so be more precise on the checking
        if (lastPeriodicCommitCommandOutput =~ /(.*)status(.*)\d{1,4}(.*)/) {
            // If we think we had a status: NNN, we ignore 404 and fail for others
            assert lastPeriodicCommitCommandOutput =~ /(.*)status(.*)404(.*)/ : "An unexpected error occurred getting last periodic commit from ObjectStore: ${lastPeriodicCommitCommandOutput}"
        } else {
            // If we got here, we have some message that may or may not be an error. If we don't see the file, we assume it was an error
            sh """
                if [ ! -f ${LAST_PERIODIC_LOCATION} ]; then
                    echo "An unexpected error occurred getting last periodic run commit from ObjectStore: ${lastPeriodicCommitCommandOutput}"
                    exit 1
                fi
            """
        }
    }
    // Get the commit ID for the last known clean pass of the Periodic tests
    def lastPeriodicsCommitProps = readProperties file: "${LAST_PERIODIC_LOCATION}"
    return lastPeriodicsCommitProps['git-commit']
}

// Checks all the conditions gating test execution and coallates the result
def runTests() {
  return params.FORCE || ( ! periodicsUpToDate && ! periodicsUpToDateFailed && ! params.DRY_RUN )
}

def isAlertingEnabled() {
    // this controls whether any alerting happens for these tests
    if (NOTIFY_PERIODIC_FAILURES.equals("true") && (env.BRANCH_NAME.equals("master") || env.BRANCH_NAME.startsWith("release-1."))) {
        echo "Alert notifications enabled for ${env.BRANCH_NAME}"
        return true
    }
    return false
}

def releaseValidationChecks() {
    def built = build job: "verrazzano-prerelease-check/${CLEAN_BRANCH_NAME}",
        parameters: [
            string(name: 'GIT_COMMIT_TO_USE', value: env.GIT_COMMIT)
        ], wait: true, propagate: false
    println("Result of verrazzano-prerelease-check is ${built.result}")
    dir ("${WORKSPACE}") {
        copyArtifacts(projectName: "verrazzano-prerelease-check/${CLEAN_BRANCH_NAME}",
                selector: specific("${built.number}"));
        def releaseStatus = readFile file: "release_status.out"
        currentBuild.displayName = "${currentBuild.displayName} : ${releaseStatus}"
    }
}

def isPagerDutyEnabled() {
    // this additionally controls whether PD alerts are enabled (note that you must also enable alerting in general as well if you want these)
    if (NOTIFY_PAGERDUTY_PERIODIC_FAILURES.equals("true")) {
        echo "Pager-Duty notifications enabled via global override setting"
        return true
    }
    return false
}

def getCronSchedule() {
    if (env.BRANCH_NAME.equals("master")) {
        return "H */6 * * *"
    } else if (env.BRANCH_NAME.startsWith("release-1")) {
        return "@daily"
    }
    return ""
}

// Called in Stage Clean workspace and checkout steps
def getCommitListFromGitLog(lastClean, currentStable) {
    echo "Checking for change sets"
    def commitList = sh(returnStdout: true, script: "git log ${lastClean}...${currentStable} --oneline | cut -d \" \" -f 1").trim().split('\n')
    for (int i = 0; i < commitList.size(); i++) {
        echo "Found commit id: ${commitList[i]}"
    }
    return commitList
}

def trimIfGithubNoreplyUser(userIn) {
    if (userIn == null) {
        echo "Not a github noreply user, not trimming: ${userIn}"
        return userIn
    }
    if (userIn.matches(".*\\+.*@users.noreply.github.com.*")) {
        def userOut = userIn.substring(userIn.indexOf("+") + 1, userIn.indexOf("@"))
        return userOut;
    }
    if (userIn.matches(".*<.*@users.noreply.github.com.*")) {
        def userOut = userIn.substring(userIn.indexOf("<") + 1, userIn.indexOf("@"))
        return userOut;
    }
    if (userIn.matches(".*@users.noreply.github.com")) {
        def userOut = userIn.substring(0, userIn.indexOf("@"))
        return userOut;
    }
    echo "Not a github noreply user, not trimming: ${userIn}"
    return userIn
}

def getSuspectList(commitList, userMappings) {
    def retValue = ""
    def suspectList = []
    if (commitList == null || commitList.size() == 0) {
        echo "No commits to form suspect list"
    } else {
        for (int i = 0; i < commitList.size(); i++) {
            def id = commitList[i]
            try {
                def gitAuthor = sh(
                    script: "git log --format='%ae' '$id^!'",
                    returnStdout: true
                ).trim()
                if (gitAuthor != null) {
                    def author = trimIfGithubNoreplyUser(gitAuthor)
                    echo "DEBUG: author: ${gitAuthor}, ${author}, id: ${id}"
                    if (userMappings.containsKey(author)) {
                        def slackUser = userMappings.get(author)
                        if (!suspectList.contains(slackUser)) {
                            echo "Added ${slackUser} as suspect"
                            retValue += " ${slackUser}"
                            suspectList.add(slackUser)
                        }
                    } else {
                        // If we don't have a name mapping use the commit.author, at least we can easily tell if the mapping gets dated
                        if (!suspectList.contains(author)) {
                            echo "Added ${author} as suspect"
                            retValue += " ${author}"
                            suspectList.add(author)
                        }
                    }
                } else {
                    echo "No author returned from git"
                }
            } catch (Exception e) {
                echo "INFO: Problem processing commit ${id}, skipping commit: " + e.toString()
            }
        }
    }
    def startedByUser = "";
    def causes = currentBuild.getBuildCauses()
    echo "causes: " + causes.toString()
    for (cause in causes) {
        def causeString = cause.toString()
        echo "current cause: " + causeString
        def causeInfo = readJSON text: causeString
        if (causeInfo.userId != null) {
            startedByUser = causeInfo.userId
        }
    }

    if (startedByUser.length() > 0) {
        echo "Build was started by a user, adding them to the suspect notification list: ${startedByUser}"
        def author = trimIfGithubNoreplyUser(startedByUser)
        echo "DEBUG: author: ${startedByUser}, ${author}"
        if (userMappings.containsKey(author)) {
            def slackUser = userMappings.get(author)
            if (!suspectList.contains(slackUser)) {
                echo "Added ${slackUser} as suspect"
                retValue += " ${slackUser}"
                suspectList.add(slackUser)
            }
        } else {
            // If we don't have a name mapping use the commit.author, at least we can easily tell if the mapping gets dated
            if (!suspectList.contains(author)) {
               echo "Added ${author} as suspect"
               retValue += " ${author}"
               suspectList.add(author)
            }
        }
    } else {
        echo "Build not started by a user, not adding to notification list"
    }
    echo "returning suspect list: ${retValue}"
    return retValue
}

@NonCPS
List extractReleaseTags(final String fileContent) {
    List releases = []
    fileContent.eachLine { tag ->
        releases << tag
    }
    return releases
}

def getLatestReleaseVersion() {
    final String releaseTags = readFile(file: "${workspace}/tags.txt")
    list gitTags = extractReleaseTags(releaseTags)
    echo "gitTags = ${gitTags}"
    return gitTags.pop()
}

// Create a html file containing the links to the Verrazzano distributions
def captureDistributionURLs() {
    script {
        def BRANCH_IN_OS = "${env.BRANCH_NAME.replace("/", "%252F")}"
        BASE_URL="https://objectstorage.${OCI_OS_REGION}.oraclecloud.com/n/${OCI_OS_NAMESPACE}/b/${OCI_OS_BUCKET}/o/${BRANCH_IN_OS}-last-clean-periodic-test"
        LITE_BUNDLE="${BASE_URL}/${verrazzanoPrefix}${VERRAZZANO_DEV_VERSION}-lite.zip"
        FULL_BUNDLE="${BASE_URL}/${verrazzanoPrefix}${VERRAZZANO_DEV_VERSION}.zip"
        sh """
            cat <<EOF > ${WORKSPACE}/${verrazzanoDistributionsFile}
<!DOCTYPE html>
<html>
      <body>
          <b>Verrazzano Release Distributions</b>
		  <ul>
		    <li><a href="${LITE_BUNDLE}">Verrazzano Lite Distribution</a></li>
		    <li><a href="${FULL_BUNDLE}">Verrazzano Full Distribution</a></li>
		  </ul>
      </body>
</html>
EOF
        """
    }
}<|MERGE_RESOLUTION|>--- conflicted
+++ resolved
@@ -166,61 +166,6 @@
                 }
             }
             parallel {
-<<<<<<< HEAD
-                stage('Multi Cluster Tests') {
-                    steps {
-                        retry(count: JOB_PROMOTION_RETRIES) {
-                            script {
-                                build job: "/verrazzano-multi-cluster-acceptance-tests/${CLEAN_BRANCH_NAME}",
-                                    parameters: [
-                                        string(name: 'PIPELINE_TAG', value: PIPELINE_TAG),
-                                        string(name: 'SCENARIO_TAG', value: "periodic-1"),
-                                        string(name: 'GIT_COMMIT_TO_USE', value: env.GIT_COMMIT),
-                                        string(name: 'TAGGED_TESTS', value: params.TAGGED_TESTS),
-                                        string(name: 'INCLUDED_TESTS', value: params.INCLUDED_TESTS),
-                                        string(name: 'EXCLUDED_TESTS', value: params.EXCLUDED_TESTS)
-                                    ], wait: true
-                            }
-                        }
-                    }
-                }
-                stage('Uninstall Tests') {
-                    steps {
-                        retry(count: JOB_PROMOTION_RETRIES) {
-                            script {
-                                build job: "/verrazzano-uninstall-test/${CLEAN_BRANCH_NAME}",
-                                    parameters: [
-                                        string(name: 'PIPELINE_TAG', value: PIPELINE_TAG),
-                                        string(name: 'SCENARIO_TAG', value: "periodic-1"),
-                                        string(name: 'GIT_COMMIT_TO_USE', value: env.GIT_COMMIT),
-                                        string(name: 'TAGGED_TESTS', value: params.TAGGED_TESTS),
-                                        string(name: 'INCLUDED_TESTS', value: params.INCLUDED_TESTS),
-                                        string(name: 'EXCLUDED_TESTS', value: params.EXCLUDED_TESTS)
-                                    ], wait: true
-                            }
-                        }
-                    }
-                }
-                stage('OCI DNS tests') {
-                    steps {
-                        retry(count: JOB_PROMOTION_RETRIES) {
-                            script {
-                                build job: "/verrazzano-new-oci-dns-acceptance-tests/${CLEAN_BRANCH_NAME}",
-                                    parameters: [
-                                        string(name: 'PIPELINE_TAG', value: PIPELINE_TAG),
-                                        string(name: 'SCENARIO_TAG', value: "periodic-1"),
-                                        string(name: 'GIT_COMMIT_TO_USE', value: env.GIT_COMMIT),
-                                        booleanParam(name: 'CREATE_CLUSTER_USE_CALICO', value: true),
-                                        string(name: 'TAGGED_TESTS', value: params.TAGGED_TESTS),
-                                        string(name: 'INCLUDED_TESTS', value: params.INCLUDED_TESTS),
-                                        string(name: 'EXCLUDED_TESTS', value: params.EXCLUDED_TESTS)
-                                    ], wait: true
-                            }
-                        }
-                    }
-                }
-=======
->>>>>>> 1d1a52bf
                 stage('OCI DNS tests with instance principal') {
                     steps {
                         retry(count: JOB_PROMOTION_RETRIES) {
