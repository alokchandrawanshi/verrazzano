// Copyright (c) 2021, 2023, Oracle and/or its affiliates.
// Licensed under the Universal Permissive License v 1.0 as shown at https://oss.oracle.com/licenses/upl.

package verrazzano

import (
	"fmt"
	"path/filepath"

	"k8s.io/apimachinery/pkg/runtime"
	clientgoscheme "k8s.io/client-go/kubernetes/scheme"
	"sigs.k8s.io/controller-runtime/pkg/client"

	"github.com/verrazzano/verrazzano/pkg/k8sutil"
	"github.com/verrazzano/verrazzano/pkg/vzcr"
	vzapi "github.com/verrazzano/verrazzano/platform-operator/apis/verrazzano/v1alpha1"
	installv1beta1 "github.com/verrazzano/verrazzano/platform-operator/apis/verrazzano/v1beta1"
	"github.com/verrazzano/verrazzano/platform-operator/constants"
	"github.com/verrazzano/verrazzano/platform-operator/controllers/verrazzano/component/authproxy"
	cmcommon "github.com/verrazzano/verrazzano/platform-operator/controllers/verrazzano/component/certmanager/common"
	"github.com/verrazzano/verrazzano/platform-operator/controllers/verrazzano/component/common"
	"github.com/verrazzano/verrazzano/platform-operator/controllers/verrazzano/component/fluentd"
	"github.com/verrazzano/verrazzano/platform-operator/controllers/verrazzano/component/fluentoperator"
	"github.com/verrazzano/verrazzano/platform-operator/controllers/verrazzano/component/helm"
	"github.com/verrazzano/verrazzano/platform-operator/controllers/verrazzano/component/istio"
	jaegeroperator "github.com/verrazzano/verrazzano/platform-operator/controllers/verrazzano/component/jaeger/operator"
	"github.com/verrazzano/verrazzano/platform-operator/controllers/verrazzano/component/nginx"
	"github.com/verrazzano/verrazzano/platform-operator/controllers/verrazzano/component/spi"
	"github.com/verrazzano/verrazzano/platform-operator/internal/config"
)

const (
	// ComponentName is the name of the component
	ComponentName = "verrazzano"

	// ComponentNamespace is the namespace of the component
	ComponentNamespace = constants.VerrazzanoSystemNamespace

	// vzImagePullSecretKeyName is the Helm key name for the VZ chart image pull secret
	vzImagePullSecretKeyName = "global.imagePullSecrets[0]"

	// ES secret keys
	esUsernameKey = "username"
	esPasswordKey = "password"
)

// ComponentJSONName is the JSON name of the verrazzano component in CRD
const ComponentJSONName = "verrazzano"

type verrazzanoComponent struct {
	helm.HelmComponent
}

func NewComponent() spi.Component {
	return verrazzanoComponent{
		helm.HelmComponent{
			ReleaseName:               ComponentName,
			JSONName:                  ComponentJSONName,
			ChartDir:                  filepath.Join(config.GetHelmChartsDir(), ComponentName),
			ChartNamespace:            ComponentNamespace,
			IgnoreNamespaceOverride:   true,
			ResolveNamespaceFunc:      resolveVerrazzanoNamespace,
			AppendOverridesFunc:       appendVerrazzanoOverrides,
			ImagePullSecretKeyname:    vzImagePullSecretKeyName,
			SupportsOperatorInstall:   true,
			SupportsOperatorUninstall: true,
<<<<<<< HEAD
			Dependencies:              []string{istio.ComponentName, nginx.ComponentName, cmcontroller.ComponentName, authproxy.ComponentName, fluentoperator.ComponentName},
=======
			Dependencies:              []string{istio.ComponentName, nginx.ComponentName, cmcommon.CertManagerComponentName, authproxy.ComponentName},
>>>>>>> 8f171f25
			GetInstallOverridesFunc:   GetOverrides,
		},
	}
}

// PreInstall Verrazzano component pre-install processing; create and label required namespaces, copy any
// required secrets
func (c verrazzanoComponent) PreInstall(ctx spi.ComponentContext) error {
	if vzcr.IsVMOEnabled(ctx.EffectiveCR()) {
		// Make sure the VMI CRD is installed since the Verrazzano component may create/update
		// a VMI CR
		if err := common.ApplyCRDYaml(ctx, config.GetHelmVMOChartsDir()); err != nil {
			return err
		}
	}
	// create or update  VMI secret
	if err := common.EnsureVMISecret(ctx.Client()); err != nil {
		return err
	}
	// create or update  backup secret
	if err := common.EnsureBackupSecret(ctx.Client()); err != nil {
		return err
	}
	ctx.Log().Debug("Verrazzano pre-install")
	if err := common.CreateAndLabelNamespaces(ctx); err != nil {
		return ctx.Log().ErrorfNewErr("Failed creating/labeling namespaces for Verrazzano: %v", err)
	}
	return c.HelmComponent.PreInstall(ctx)
}

// Install Verrazzano component install processing
func (c verrazzanoComponent) Install(ctx spi.ComponentContext) error {
	if err := c.HelmComponent.Install(ctx); err != nil {
		return err
	}
	return common.CreateOrUpdateVMI(ctx, updateFunc)
}

// PreUpgrade Verrazzano component pre-upgrade processing
func (c verrazzanoComponent) PreUpgrade(ctx spi.ComponentContext) error {
	if vzcr.IsVMOEnabled(ctx.EffectiveCR()) {
		if err := common.ExportVMOHelmChart(ctx); err != nil {
			return err
		}
		if err := common.ApplyCRDYaml(ctx, config.GetHelmVMOChartsDir()); err != nil {
			return err
		}
	}
	if err := verrazzanoPreUpgrade(ctx); err != nil {
		return err
	}
	return c.HelmComponent.PreUpgrade(ctx)
}

// Upgrade Verrazzano component upgrade processing
func (c verrazzanoComponent) Upgrade(ctx spi.ComponentContext) error {
	if err := c.HelmComponent.Upgrade(ctx); err != nil {
		return err
	}
	return common.CreateOrUpdateVMI(ctx, updateFunc)
}

// IsReady component check
func (c verrazzanoComponent) IsReady(ctx spi.ComponentContext) bool {
	if c.HelmComponent.IsReady(ctx) {
		return isVerrazzanoReady(ctx)
	}
	return false
}

// IsInstalled component check
func (c verrazzanoComponent) IsInstalled(ctx spi.ComponentContext) (bool, error) {
	return c.HelmComponent.IsInstalled(ctx)
}

// PostInstall - post-install, clean up temp files
func (c verrazzanoComponent) PostInstall(ctx spi.ComponentContext) error {
	cleanTempFiles(ctx)
	return c.HelmComponent.PostInstall(ctx)
}

// PostUpgrade Verrazzano-post-upgrade processing
func (c verrazzanoComponent) PostUpgrade(ctx spi.ComponentContext) error {
	ctx.Log().Debugf("Verrazzano component post-upgrade")
	cleanTempFiles(ctx)
	if vzcr.IsVMOEnabled(ctx.EffectiveCR()) {
		if err := common.ReassociateVMOResources(ctx); err != nil {
			return err
		}
	}
	if vzcr.IsFluentdEnabled(ctx.EffectiveCR()) {
		if err := fluentd.ReassociateResources(ctx.Client()); err != nil {
			return err
		}
	}
	if vzcr.IsJaegerOperatorEnabled(ctx.EffectiveCR()) {
		if err := jaegeroperator.ReassociateResources(ctx.Client()); err != nil {
			return err
		}
	}
	removeNodeExporterResources(ctx)
	return c.HelmComponent.PostUpgrade(ctx)
}

// IsEnabled verrazzano-specific enabled check for installation
func (c verrazzanoComponent) IsEnabled(effectiveCR runtime.Object) bool {
	return vzcr.IsVerrazzanoComponentEnabled(effectiveCR)
}

// ValidateUpdate checks if the specified new Verrazzano CR is valid for this component to be updated
func (c verrazzanoComponent) ValidateUpdate(old *vzapi.Verrazzano, new *vzapi.Verrazzano) error {
	// Do not allow disabling active components
	if err := c.checkEnabled(old, new); err != nil {
		return err
	}
	// Reject any other edits except InstallArgs
	// Do not allow any updates to storage settings via the volumeClaimSpecTemplates/defaultVolumeSource
	if err := common.CompareStorageOverrides(old, new, ComponentJSONName); err != nil {
		return err
	}
	return c.HelmComponent.ValidateUpdate(old, new)
}

// ValidateUpdate checks if the specified new Verrazzano CR is valid for this component to be updated
func (c verrazzanoComponent) ValidateUpdateV1Beta1(old *installv1beta1.Verrazzano, new *installv1beta1.Verrazzano) error {
	// Do not allow disabling active components
	if err := c.checkEnabled(old, new); err != nil {
		return err
	}
	// Reject any other edits except InstallArgs
	// Do not allow any updates to storage settings via the volumeClaimSpecTemplates/defaultVolumeSource
	if err := common.CompareStorageOverridesV1Beta1(old, new, ComponentJSONName); err != nil {
		return err
	}
	return c.HelmComponent.ValidateUpdateV1Beta1(old, new)
}

// ValidateInstall checks if the specified Verrazzano CR is valid for this component to be installed
func (c verrazzanoComponent) ValidateInstall(vz *vzapi.Verrazzano) error {
	return c.HelmComponent.ValidateInstall(vz)
}

// ValidateInstall checks if the specified Verrazzano CR is valid for this component to be installed
func (c verrazzanoComponent) ValidateInstallV1Beta1(vz *installv1beta1.Verrazzano) error {
	return c.HelmComponent.ValidateInstallV1Beta1(vz)
}

func (c verrazzanoComponent) checkEnabled(old runtime.Object, new runtime.Object) error {
	// Do not allow disabling of any component post-install for now
	if c.IsEnabled(old) && !c.IsEnabled(new) {
		return fmt.Errorf("Disabling component %s is not allowed", ComponentJSONName)
	}
	if vzcr.IsConsoleEnabled(old) && !vzcr.IsConsoleEnabled(new) {
		return fmt.Errorf("Disabling component console not allowed")
	}
	return nil
}

// getClient returns a controller runtime client for the Verrazzano resource
func getClient() (client.Client, error) {
	config, err := k8sutil.GetConfigFromController()
	if err != nil {
		return nil, err
	}
	return client.New(config, client.Options{Scheme: newScheme()})
}

// newScheme creates a new scheme that includes this package's object for use by client
func newScheme() *runtime.Scheme {
	scheme := runtime.NewScheme()
	vzapi.AddToScheme(scheme)
	clientgoscheme.AddToScheme(scheme)
	return scheme
}

// MonitorOverrides checks whether monitoring of install overrides is enabled or not
func (c verrazzanoComponent) MonitorOverrides(ctx spi.ComponentContext) bool {
	if ctx.EffectiveCR().Spec.Components.Verrazzano != nil {
		if ctx.EffectiveCR().Spec.Components.Verrazzano.MonitorChanges != nil {
			return *ctx.EffectiveCR().Spec.Components.Verrazzano.MonitorChanges
		}
		return true
	}
	return false
}<|MERGE_RESOLUTION|>--- conflicted
+++ resolved
@@ -64,11 +64,7 @@
 			ImagePullSecretKeyname:    vzImagePullSecretKeyName,
 			SupportsOperatorInstall:   true,
 			SupportsOperatorUninstall: true,
-<<<<<<< HEAD
-			Dependencies:              []string{istio.ComponentName, nginx.ComponentName, cmcontroller.ComponentName, authproxy.ComponentName, fluentoperator.ComponentName},
-=======
-			Dependencies:              []string{istio.ComponentName, nginx.ComponentName, cmcommon.CertManagerComponentName, authproxy.ComponentName},
->>>>>>> 8f171f25
+			Dependencies:              []string{istio.ComponentName, nginx.ComponentName, cmcommon.CertManagerComponentName, authproxy.ComponentName, fluentoperator.ComponentName},
 			GetInstallOverridesFunc:   GetOverrides,
 		},
 	}
