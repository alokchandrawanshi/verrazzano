--- conflicted
+++ resolved
@@ -67,11 +67,7 @@
 			IgnoreNamespaceOverride:   true,
 			ImagePullSecretKeyname:    secret.DefaultImagePullSecretKeyName,
 			ValuesFile:                filepath.Join(config.GetHelmOverridesDir(), "keycloak-values.yaml"),
-<<<<<<< HEAD
-			Dependencies:              []string{networkpolicies.ComponentName, istio.ComponentName, nginx.ComponentName, cmcommon.CertManagerComponentName, mysql.ComponentName, fluentoperator.ComponentName},
-=======
-			Dependencies:              []string{networkpolicies.ComponentName, istio.ComponentName, nginx.ComponentName, cmconstants.CertManagerComponentName, mysql.ComponentName},
->>>>>>> 9eaa899b
+			Dependencies:              []string{networkpolicies.ComponentName, istio.ComponentName, nginx.ComponentName, cmconstants.CertManagerComponentName, mysql.ComponentName, fluentoperator.ComponentName},
 			SupportsOperatorInstall:   true,
 			SupportsOperatorUninstall: true,
 			AppendOverridesFunc:       AppendKeycloakOverrides,
