--- conflicted
+++ resolved
@@ -79,11 +79,7 @@
     spec:
       initContainers:
         - name: webhook-init
-<<<<<<< HEAD
-          image: ghcr.io/verrazzano/verrazzano-platform-operator:0.9.0-20210211181250-06140f8
-=======
-          image: ghcr.io/verrazzano/verrazzano-platform-operator:0.10.0-20210219140350-0492b23
->>>>>>> dc7431f3
+          image: ghcr.io/verrazzano/verrazzano-platform-operator:0.10.0-20210218205710-762f0f5
           imagePullPolicy: IfNotPresent
           args:
             - --zap-log-level=info
@@ -97,11 +93,7 @@
       containers:
         - name: verrazzano-platform-operator
           imagePullPolicy: IfNotPresent
-<<<<<<< HEAD
-          image: ghcr.io/verrazzano/verrazzano-platform-operator:0.9.0-20210211181250-06140f8
-=======
-          image: ghcr.io/verrazzano/verrazzano-platform-operator:0.10.0-20210219140350-0492b23
->>>>>>> dc7431f3
+          image: ghcr.io/verrazzano/verrazzano-platform-operator:0.10.0-20210218205710-762f0f5
           ports:
             - containerPort: 9443
               name: webhook
@@ -124,11 +116,7 @@
             - name: MODE
               value: RUN_OPERATOR
             - name: VZ_INSTALL_IMAGE
-<<<<<<< HEAD
-              value: ghcr.io/verrazzano/verrazzano-platform-operator:0.9.0-20210211181250-06140f8
-=======
-              value: ghcr.io/verrazzano/verrazzano-platform-operator:0.10.0-20210219140350-0492b23
->>>>>>> dc7431f3
+              value: ghcr.io/verrazzano/verrazzano-platform-operator:0.10.0-20210218205710-762f0f5
           volumeMounts:
             - name: webhook-certs
               mountPath: /etc/webhook/certs
