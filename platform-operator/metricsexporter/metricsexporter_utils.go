// Copyright (c) 2022, Oracle and/or its affiliates.
// Licensed under the Universal Permissive License v 1.0 as shown at https://oss.oracle.com/licenses/upl.

package metricsexporter

import (
	"fmt"
<<<<<<< HEAD
	"github.com/verrazzano/verrazzano/platform-operator/controllers/verrazzano/component/argocd"
=======
	"github.com/verrazzano/verrazzano/platform-operator/controllers/verrazzano/component/appoper"
	"github.com/verrazzano/verrazzano/platform-operator/controllers/verrazzano/component/clusteroperator"
	"github.com/verrazzano/verrazzano/platform-operator/controllers/verrazzano/component/coherence"
	"github.com/verrazzano/verrazzano/platform-operator/controllers/verrazzano/component/console"
	"github.com/verrazzano/verrazzano/platform-operator/controllers/verrazzano/component/mysqloperator"
	"github.com/verrazzano/verrazzano/platform-operator/controllers/verrazzano/component/networkpolicies"
	"github.com/verrazzano/verrazzano/platform-operator/controllers/verrazzano/component/oam"
	promnodeexporter "github.com/verrazzano/verrazzano/platform-operator/controllers/verrazzano/component/prometheus/nodeexporter"
	"github.com/verrazzano/verrazzano/platform-operator/controllers/verrazzano/component/prometheus/pushgateway"
	"github.com/verrazzano/verrazzano/platform-operator/controllers/verrazzano/component/rancher"
	"github.com/verrazzano/verrazzano/platform-operator/controllers/verrazzano/component/registry"
	"github.com/verrazzano/verrazzano/platform-operator/controllers/verrazzano/component/verrazzano"
	"github.com/verrazzano/verrazzano/platform-operator/controllers/verrazzano/component/vmo"
	"github.com/verrazzano/verrazzano/platform-operator/controllers/verrazzano/component/weblogic"
>>>>>>> b1a35f62
	"net/http"
	"time"

	"github.com/pkg/errors"
	"github.com/prometheus/client_golang/prometheus"
	"github.com/prometheus/client_golang/prometheus/promhttp"
	"github.com/verrazzano/verrazzano/pkg/log/vzlog"
	vzapi "github.com/verrazzano/verrazzano/platform-operator/apis/verrazzano/v1alpha1"
	"github.com/verrazzano/verrazzano/platform-operator/constants"
	"github.com/verrazzano/verrazzano/platform-operator/controllers/verrazzano/component/authproxy"
	"github.com/verrazzano/verrazzano/platform-operator/controllers/verrazzano/component/certmanager"
	"github.com/verrazzano/verrazzano/platform-operator/controllers/verrazzano/component/externaldns"
	"github.com/verrazzano/verrazzano/platform-operator/controllers/verrazzano/component/fluentd"
	"github.com/verrazzano/verrazzano/platform-operator/controllers/verrazzano/component/grafana"
	"github.com/verrazzano/verrazzano/platform-operator/controllers/verrazzano/component/istio"
	jaegeroperator "github.com/verrazzano/verrazzano/platform-operator/controllers/verrazzano/component/jaeger/operator"
	"github.com/verrazzano/verrazzano/platform-operator/controllers/verrazzano/component/keycloak"
	"github.com/verrazzano/verrazzano/platform-operator/controllers/verrazzano/component/kiali"
	"github.com/verrazzano/verrazzano/platform-operator/controllers/verrazzano/component/mysql"
	"github.com/verrazzano/verrazzano/platform-operator/controllers/verrazzano/component/nginx"
	"github.com/verrazzano/verrazzano/platform-operator/controllers/verrazzano/component/opensearch"
	"github.com/verrazzano/verrazzano/platform-operator/controllers/verrazzano/component/opensearchdashboards"
	promadapter "github.com/verrazzano/verrazzano/platform-operator/controllers/verrazzano/component/prometheus/adapter"
	"github.com/verrazzano/verrazzano/platform-operator/controllers/verrazzano/component/prometheus/kubestatemetrics"
	promoperator "github.com/verrazzano/verrazzano/platform-operator/controllers/verrazzano/component/prometheus/operator"
	"github.com/verrazzano/verrazzano/platform-operator/controllers/verrazzano/component/rancherbackup"
	"github.com/verrazzano/verrazzano/platform-operator/controllers/verrazzano/component/velero"
	"go.uber.org/zap"
	"k8s.io/apimachinery/pkg/util/wait"
)

var MetricsExp MetricsExporter

type metricName string

const (
	ReconcileCounter               metricName = "reconcile counter"
	ReconcileError                 metricName = "reconcile error"
	ReconcileDuration              metricName = "reconcile duration"
	AvailableComponents            metricName = "available components"
	EnabledComponents              metricName = "enabled components"
	authproxyMetricName            metricName = authproxy.ComponentJSONName
	oamMetricName                  metricName = oam.ComponentJSONName
	appoperMetricName              metricName = appoper.ComponentJSONName
	istioMetricName                metricName = istio.ComponentJSONName
	weblogicMetricName             metricName = weblogic.ComponentJSONName
	nginxMetricName                metricName = nginx.ComponentJSONName
	certmanagerMetricName          metricName = certmanager.ComponentJSONName
	clusterOperatorMetricName      metricName = clusteroperator.ComponentJSONName
	externaldnsMetricName          metricName = externaldns.ComponentJSONName
	rancherMetricName              metricName = rancher.ComponentJSONName
	verrazzanoMetricName           metricName = verrazzano.ComponentJSONName
	opensearchMetricName           metricName = opensearch.ComponentJSONName
	opensearchdashboardsMetricName metricName = opensearchdashboards.ComponentJSONName
	grafanaMetricName              metricName = grafana.ComponentJSONName
	coherenceMetricName            metricName = coherence.ComponentJSONName
	mysqlMetricName                metricName = mysql.ComponentJSONName
	mysqlOperatorMetricName        metricName = mysqloperator.ComponentJSONName
	keycloakMetricname             metricName = keycloak.ComponentJSONName
	kialiMetricName                metricName = kiali.ComponentJSONName
	promoperatorMetricname         metricName = promoperator.ComponentJSONName
	promadapterMetricname          metricName = promadapter.ComponentJSONName
	kubestatemmetricsMetricName    metricName = kubestatemetrics.ComponentJSONName
	pushgatewayMetricName          metricName = pushgateway.ComponentJSONName
	promnodeexporterMetricname     metricName = promnodeexporter.ComponentJSONName
	jaegeroperatorMetricName       metricName = jaegeroperator.ComponentJSONName
	consoleMetricName              metricName = console.ComponentJSONName
	fluentdMetricName              metricName = fluentd.ComponentJSONName
	veleroMetricName               metricName = velero.ComponentJSONName
	rancherBackupMetricName        metricName = rancherbackup.ComponentJSONName
<<<<<<< HEAD
	networkpoliciesMetricName      metricName = networkpolicies.ComponentJSONName
	argoCDMetricName               metricName = argocd.ComponentJSONName
=======
>>>>>>> b1a35f62
)

func init() {
	RequiredInitialization()
	RegisterMetrics(zap.S())
}

// This function initializes the metrics object, but does not register the metrics
func RequiredInitialization() {
	MetricsExp = MetricsExporter{
		internalConfig: initConfiguration(),
		internalData: data{
			simpleCounterMetricMap: initSimpleCounterMetricMap(),
			simpleGaugeMetricMap:   initSimpleGaugeMetricMap(),
			durationMetricMap:      initDurationMetricMap(),
			metricsComponentMap:    initMetricComponentMap(),
			componentHealth:        initComponentHealthMetrics(),
		},
	}
	// initialize component availability metric to false
	for _, metricComponent := range MetricsExp.internalData.metricsComponentMap {
		MetricsExp.internalData.componentHealth.SetComponentHealth(metricComponent.metricName, false, false)
	}

}

// This function begins the process of registering metrics
func RegisterMetrics(log *zap.SugaredLogger) {
	InitializeAllMetricsArray()
	go registerMetricsHandlers(log)
}

// This function returns a pointer to a new MetricComponent Object
func newMetricsComponent(name string) *MetricsComponent {
	return &MetricsComponent{
		metricName: name,
		latestInstallDuration: &SimpleGaugeMetric{

			metric: prometheus.NewGauge(prometheus.GaugeOpts{
				Name: fmt.Sprintf("vz_%s_install_duration_seconds", name),
				Help: fmt.Sprintf("The duration of the latest installation of the %s component in seconds", name),
			}),
		},
		latestUpgradeDuration: &SimpleGaugeMetric{
			prometheus.NewGauge(prometheus.GaugeOpts{
				Name: fmt.Sprintf("vz_%s_upgrade_duration_seconds", name),
				Help: fmt.Sprintf("The duration of the latest upgrade of the %s component in seconds", name),
			}),
		},
	}
}

// This function initializes the simpleCounterMetricMap for the metricsExporter object
func initSimpleCounterMetricMap() map[metricName]*SimpleCounterMetric {
	return map[metricName]*SimpleCounterMetric{
		ReconcileCounter: {
			prometheus.NewCounter(prometheus.CounterOpts{
				Name: "vpo_reconcile_counter",
				Help: "The number of times the reconcile function has been called in the verrazzano-platform-operator",
			}),
		},
		ReconcileError: {
			prometheus.NewCounter(prometheus.CounterOpts{
				Name: "vpo_error_reconcile_counter",
				Help: "The number of times the reconcile function has returned an error in the verrazzano-platform-operator",
			}),
		},
	}
}

// This function initializes the metricComponentMap for the metricsExporter object
func initMetricComponentMap() map[metricName]*MetricsComponent {
	return map[metricName]*MetricsComponent{
		authproxyMetricName:            newMetricsComponent(authproxy.ComponentJSONName),
		oamMetricName:                  newMetricsComponent(oam.ComponentJSONName),
		appoperMetricName:              newMetricsComponent(appoper.ComponentJSONName),
		istioMetricName:                newMetricsComponent(istio.ComponentJSONName),
		weblogicMetricName:             newMetricsComponent(weblogic.ComponentJSONName),
		nginxMetricName:                newMetricsComponent(nginx.ComponentJSONName),
		certmanagerMetricName:          newMetricsComponent(certmanager.ComponentJSONName),
		clusterOperatorMetricName:      newMetricsComponent(clusteroperator.ComponentJSONName),
		externaldnsMetricName:          newMetricsComponent(externaldns.ComponentJSONName),
		rancherMetricName:              newMetricsComponent(rancher.ComponentJSONName),
		verrazzanoMetricName:           newMetricsComponent(verrazzano.ComponentJSONName),
		opensearchMetricName:           newMetricsComponent(opensearch.ComponentJSONName),
		opensearchdashboardsMetricName: newMetricsComponent(opensearchdashboards.ComponentJSONName),
		grafanaMetricName:              newMetricsComponent(grafana.ComponentJSONName),
		coherenceMetricName:            newMetricsComponent(coherence.ComponentJSONName),
		mysqlMetricName:                newMetricsComponent(mysql.ComponentJSONName),
		mysqlOperatorMetricName:        newMetricsComponent(mysqloperator.ComponentJSONName),
		keycloakMetricname:             newMetricsComponent(keycloak.ComponentJSONName),
		kialiMetricName:                newMetricsComponent(kiali.ComponentJSONName),
		promoperatorMetricname:         newMetricsComponent(promoperator.ComponentJSONName),
		promadapterMetricname:          newMetricsComponent(promadapter.ComponentJSONName),
		kubestatemmetricsMetricName:    newMetricsComponent(kubestatemetrics.ComponentJSONName),
		pushgatewayMetricName:          newMetricsComponent(pushgateway.ComponentJSONName),
		promnodeexporterMetricname:     newMetricsComponent(promnodeexporter.ComponentJSONName),
		jaegeroperatorMetricName:       newMetricsComponent(jaegeroperator.ComponentJSONName),
		consoleMetricName:              newMetricsComponent(console.ComponentJSONName),
		fluentdMetricName:              newMetricsComponent(fluentd.ComponentJSONName),
		veleroMetricName:               newMetricsComponent(velero.ComponentJSONName),
		rancherBackupMetricName:        newMetricsComponent(rancherbackup.ComponentJSONName),
<<<<<<< HEAD
		networkpoliciesMetricName:      newMetricsComponent(networkpolicies.ComponentJSONName),
		argoCDMetricName:               newMetricsComponent(argocd.ComponentJSONName),
=======
>>>>>>> b1a35f62
	}
}

func initComponentHealthMetrics() *ComponentHealth {
	return &ComponentHealth{
		available: prometheus.NewGaugeVec(prometheus.GaugeOpts{
			Name: "vpo_component_health",
			Help: "Is component enabled and available",
		}, []string{"component"}),
	}
}

// This function initializes the simpleGaugeMetricMap for the metricsExporter object
func initSimpleGaugeMetricMap() map[metricName]*SimpleGaugeMetric {
	return map[metricName]*SimpleGaugeMetric{
		AvailableComponents: {
			metric: prometheus.NewGauge(prometheus.GaugeOpts{
				Name: "vpo_component_health_count",
				Help: "The number of currently available Verrazzano components",
			}),
		},
		EnabledComponents: {
			metric: prometheus.NewGauge(prometheus.GaugeOpts{
				Name: "vpo_component_enabled_count",
				Help: "The number of currently enabled Verrazzano components",
			}),
		},
	}
}

// This function initializes the durationMetricMap for the metricsExporter object
func initDurationMetricMap() map[metricName]*DurationMetric {
	return map[metricName]*DurationMetric{
		ReconcileDuration: {
			metric: prometheus.NewSummary(prometheus.SummaryOpts{
				Name: "vpo_reconcile_duration",
				Help: "The duration in seconds of vpo reconcile process",
			}),
		},
	}
}

// This function is used to determine whether a durationTime for a component metric should be set and what the duration time is
// If the start time is greater than the completion time, the metric will not be set
// After this check, the function calculates the duration time and tries to set the metric of the component
// If the component's name is not in the metric map, an error will be raised to prevent a seg fault
func metricParserHelperFunction(log vzlog.VerrazzanoLogger, componentName metricName, startTime string, completionTime string, typeofOperation string) {
	_, ok := MetricsExp.internalData.metricsComponentMap[componentName]
	if !ok {
		log.Errorf("Component %s does not have metrics in the metrics map", componentName)
		return
	}
	startInSeconds, err := time.Parse(time.RFC3339, startTime)
	if err != nil {
		log.Errorf("Error in parsing start time %s for operation %s for component %s", startTime, typeofOperation, componentName)
		return
	}
	startInSecondsUnix := startInSeconds.Unix()
	completionInSeconds, err := time.Parse(time.RFC3339, completionTime)
	if err != nil {
		log.Errorf("Error in parsing completion time %s for operation %s for component %s", completionTime, typeofOperation, componentName)
		return
	}
	completionInSecondsUnix := completionInSeconds.Unix()
	if startInSecondsUnix >= completionInSecondsUnix {
		log.Debug("Component %s is not updated, as there is an ongoing operation in progress")
		return
	}
	totalDuration := (completionInSecondsUnix - startInSecondsUnix)
	if typeofOperation == constants.InstallOperation {
		installDurationMetricForComponent := MetricsExp.internalData.metricsComponentMap[componentName].getInstallDuration()
		installDurationMetricForComponent.Set(float64(totalDuration))
	}
	if typeofOperation == constants.UpgradeOperation {
		upgradeDurationMetricForComponent := MetricsExp.internalData.metricsComponentMap[componentName].getUpgradeDuration()
		upgradeDurationMetricForComponent.Set(float64(totalDuration))
	}

}

// This function is a helper function that assists in registering metrics
func registerMetricsHandlersHelper() error {
	var errorObserved error
	for metric := range MetricsExp.internalConfig.failedMetrics {
		err := MetricsExp.internalConfig.registry.Register(metric)
		if err != nil {
			if errorObserved != nil {
				errorObserved = errors.Wrap(errorObserved, err.Error())
			} else {
				errorObserved = err
			}
		} else {
			//if a metric is registered, delete it from the failed metrics map so that it is not retried
			delete(MetricsExp.internalConfig.failedMetrics, metric)
		}
	}
	return errorObserved
}

// This function registers the metrics and provides error handling
func registerMetricsHandlers(log *zap.SugaredLogger) {
	initializeFailedMetricsArray() //Get list of metrics to register initially
	//loop until there is no error in registering
	for err := registerMetricsHandlersHelper(); err != nil; err = registerMetricsHandlersHelper() {
		log.Errorf("Failed to register metrics for VPO %v \n", err)
		time.Sleep(time.Second)
	}
	// register component health metrics vector
	MetricsExp.internalConfig.registry.MustRegister(MetricsExp.internalData.componentHealth.available)
}

// This function initializes the failedMetrics array
func initializeFailedMetricsArray() {
	for i, metric := range MetricsExp.internalConfig.allMetrics {
		MetricsExp.internalConfig.failedMetrics[metric] = i
	}
}

// This function starts the metric server to begin emitting metrics to Prometheus
func StartMetricsServer(log *zap.SugaredLogger) {
	go wait.Until(func() {
		http.Handle("/metrics", promhttp.Handler())
		server := &http.Server{
			Addr:              ":9100",
			ReadHeaderTimeout: 3 * time.Second,
		}
		if err := server.ListenAndServe(); err != nil {
			log.Errorf("Failed to start metrics server for verrazzano-platform-operator: %v", err)
		}
	}, time.Second*3, wait.NeverStop)
}

// This functionn parses the VZ CR and extracts the install and update data for each component
func AnalyzeVerrazzanoResourceMetrics(log vzlog.VerrazzanoLogger, cr vzapi.Verrazzano) {
	mapOfComponents := cr.Status.Components
	for componentName, componentStatusDetails := range mapOfComponents {
		// If component is not in the metricsMap, move on to the next component
		if IsNonMetricComponent(componentName) {
			continue
		}
		var installCompletionTime string
		var upgradeCompletionTime string
		var upgradeStartTime string
		var installStartTime string
		for _, status := range componentStatusDetails.Conditions {
			if status.Type == vzapi.CondInstallStarted {
				installStartTime = status.LastTransitionTime
			}
			if status.Type == vzapi.CondInstallComplete {
				installCompletionTime = status.LastTransitionTime
			}
			if status.Type == vzapi.CondUpgradeStarted {
				upgradeStartTime = status.LastTransitionTime
			}
			if status.Type == vzapi.CondUpgradeComplete {
				upgradeCompletionTime = status.LastTransitionTime
			}
		}
		found, component := registry.FindComponent(componentName)
		if !found {
			log.Errorf("No component %s found", componentName)
			return
		}
		componentJSONName := component.GetJSONName()
		if installStartTime != "" && installCompletionTime != "" {
			metricParserHelperFunction(log, metricName(componentJSONName), installStartTime, installCompletionTime, constants.InstallOperation)
		}
		if upgradeStartTime != "" && upgradeCompletionTime != "" {
			metricParserHelperFunction(log, metricName(componentJSONName), upgradeStartTime, upgradeCompletionTime, constants.UpgradeOperation)
		}
	}
}

// This function initializes the allMetrics array
func InitializeAllMetricsArray() {
	//loop through all metrics declarations in metric maps
	for _, value := range MetricsExp.internalData.simpleCounterMetricMap {
		MetricsExp.internalConfig.allMetrics = append(MetricsExp.internalConfig.allMetrics, value.metric)
	}
	for _, value := range MetricsExp.internalData.durationMetricMap {
		MetricsExp.internalConfig.allMetrics = append(MetricsExp.internalConfig.allMetrics, value.metric)
	}
	for _, value := range MetricsExp.internalData.simpleGaugeMetricMap {
		MetricsExp.internalConfig.allMetrics = append(MetricsExp.internalConfig.allMetrics, value.metric)
	}
	for _, value := range MetricsExp.internalData.metricsComponentMap {
		MetricsExp.internalConfig.allMetrics = append(MetricsExp.internalConfig.allMetrics, value.latestInstallDuration.metric, value.latestUpgradeDuration.metric)
	}
}

// This function returns an empty struct of type configuration
func initConfiguration() configuration {
	return configuration{
		allMetrics:    []prometheus.Collector{},
		failedMetrics: map[prometheus.Collector]int{},
		registry:      prometheus.DefaultRegisterer,
	}
}

// This function returns a simpleCounterMetric from the simpleCounterMetricMap given a metricName
func GetSimpleCounterMetric(name metricName) (*SimpleCounterMetric, error) {
	counterMetric, ok := MetricsExp.internalData.simpleCounterMetricMap[name]
	if !ok {
		return nil, fmt.Errorf("%v not found in SimpleCounterMetricMap due to metricName being defined, but not being a key in the map", name)
	}
	return counterMetric, nil
}

// This function returns a durationMetric from the durationMetricMap given a metricName
func GetDurationMetric(name metricName) (*DurationMetric, error) {
	durationMetric, ok := MetricsExp.internalData.durationMetricMap[name]
	if !ok {
		return nil, fmt.Errorf("%v not found in durationMetricMap due to metricName being defined, but not being a key in the map", name)
	}
	return durationMetric, nil
}

// This function returns a simpleGaugeMetric from the simpleGaugeMetricMap given a metricName
func GetSimpleGaugeMetric(name metricName) (*SimpleGaugeMetric, error) {
	gaugeMetric, ok := MetricsExp.internalData.simpleGaugeMetricMap[name]
	if !ok {
		return nil, fmt.Errorf("%v not found in SimpleGaugeMetricMap due to metricName being defined, but not being a key in the map", name)
	}
	return gaugeMetric, nil
}

// This function returns a metricComponent from the metricComponentMap given a metricName
func GetMetricComponent(name metricName) (*MetricsComponent, error) {
	metricComponent, ok := MetricsExp.internalData.metricsComponentMap[name]
	if !ok {
		return nil, fmt.Errorf("%v not found in metricsComponentMap due to metricName being defined, but not being a key in the map", name)
	}
	return metricComponent, nil
}

// SetComponentAvailabilityMetric updates the components availability status metric
func SetComponentAvailabilityMetric(name string, availability vzapi.ComponentAvailability, isEnabled bool) error {
	compMetric, err := GetMetricComponent(metricName(name))
	if err != nil {
		return err
	}
	MetricsExp.internalData.componentHealth.SetComponentHealth(compMetric.metricName, availability == vzapi.ComponentAvailable, isEnabled)
	return nil
}

func IsNonMetricComponent(componentName string) bool {
	var nonMetricComponents = map[string]bool{
		vmo.ComponentName:             true,
		networkpolicies.ComponentName: true,
	}
	return nonMetricComponents[componentName]
}<|MERGE_RESOLUTION|>--- conflicted
+++ resolved
@@ -5,10 +5,8 @@
 
 import (
 	"fmt"
-<<<<<<< HEAD
+	"github.com/verrazzano/verrazzano/platform-operator/controllers/verrazzano/component/appoper"
 	"github.com/verrazzano/verrazzano/platform-operator/controllers/verrazzano/component/argocd"
-=======
-	"github.com/verrazzano/verrazzano/platform-operator/controllers/verrazzano/component/appoper"
 	"github.com/verrazzano/verrazzano/platform-operator/controllers/verrazzano/component/clusteroperator"
 	"github.com/verrazzano/verrazzano/platform-operator/controllers/verrazzano/component/coherence"
 	"github.com/verrazzano/verrazzano/platform-operator/controllers/verrazzano/component/console"
@@ -22,7 +20,6 @@
 	"github.com/verrazzano/verrazzano/platform-operator/controllers/verrazzano/component/verrazzano"
 	"github.com/verrazzano/verrazzano/platform-operator/controllers/verrazzano/component/vmo"
 	"github.com/verrazzano/verrazzano/platform-operator/controllers/verrazzano/component/weblogic"
->>>>>>> b1a35f62
 	"net/http"
 	"time"
 
@@ -93,11 +90,7 @@
 	fluentdMetricName              metricName = fluentd.ComponentJSONName
 	veleroMetricName               metricName = velero.ComponentJSONName
 	rancherBackupMetricName        metricName = rancherbackup.ComponentJSONName
-<<<<<<< HEAD
-	networkpoliciesMetricName      metricName = networkpolicies.ComponentJSONName
 	argoCDMetricName               metricName = argocd.ComponentJSONName
-=======
->>>>>>> b1a35f62
 )
 
 func init() {
@@ -200,11 +193,7 @@
 		fluentdMetricName:              newMetricsComponent(fluentd.ComponentJSONName),
 		veleroMetricName:               newMetricsComponent(velero.ComponentJSONName),
 		rancherBackupMetricName:        newMetricsComponent(rancherbackup.ComponentJSONName),
-<<<<<<< HEAD
-		networkpoliciesMetricName:      newMetricsComponent(networkpolicies.ComponentJSONName),
 		argoCDMetricName:               newMetricsComponent(argocd.ComponentJSONName),
-=======
->>>>>>> b1a35f62
 	}
 }
 
