// Copyright (c) 2021, 2023, Oracle and/or its affiliates.
// Licensed under the Universal Permissive License v 1.0 as shown at https://oss.oracle.com/licenses/upl.

package constants

import "time"

// VerrazzanoSystemNamespace is the system namespace for verrazzano
const VerrazzanoSystemNamespace = "verrazzano-system"

// VerrazzanoInstallNamespace is the namespace that the platform operator lives in
const VerrazzanoInstallNamespace = "verrazzano-install"

// VerrazzanoMonitoringNamespace is the namespace for monitoring components
const VerrazzanoMonitoringNamespace = "verrazzano-monitoring"

// Verrazzano is the name of the Verrazzano secret in the Verrazzano system namespace
const Verrazzano = "verrazzano"

// VerrazzanoMultiClusterNamespace is the multi-cluster namespace for verrazzano
const VerrazzanoMultiClusterNamespace = "verrazzano-mc"

// MCAgentSecret contains information needed by the agent to access the admin cluster, such as the admin kubeconfig.
// This secret is used by the MC agent running on the managed cluster.
const MCAgentSecret = "verrazzano-cluster-agent" //nolint:gosec //#gosec G101

// MCRegistrationSecret contains information which related to the managed cluster itself, such as the
// managed cluster name.
const MCRegistrationSecret = "verrazzano-cluster-registration" //nolint:gosec //#gosec G101

// MCLocalRegistrationSecret - the name of the local secret that contains the cluster registration information.
// This is created at Verrazzano install.
const MCLocalRegistrationSecret = "verrazzano-local-registration" //nolint:gosec //#gosec G101

// MCClusterRole is the role name for the role used during VMC reconcile
const MCClusterRole = "verrazzano-managed-cluster"

// MCLocalCluster is the name of the local cluster
const MCLocalCluster = "local"

// AdminClusterConfigMapName is the name of the configmap that contains admin cluster server address
const AdminClusterConfigMapName = "verrazzano-admin-cluster"

// ServerDataKey is the key into ConfigMap data for cluster server address
const ServerDataKey = "server"

// VzConsoleIngress - the name of the ingress for Verrazzano console and api
const VzConsoleIngress = "verrazzano-ingress"

// RegistryOverrideEnvVar is the environment variable name used to override the registry housing images we install
const RegistryOverrideEnvVar = "REGISTRY"

// ImageRepoOverrideEnvVar is the environment variable name used to set the image repository
const ImageRepoOverrideEnvVar = "IMAGE_REPO"

// VerrazzanoAppOperatorImageEnvVar is the environment variable used to override the Verrazzano Application Operator image
const VerrazzanoAppOperatorImageEnvVar = "APP_OPERATOR_IMAGE"

// VerrazzanoClusterOperatorImageEnvVar is the environment variable used to override the Verrazzano Cluster Operator image
const VerrazzanoClusterOperatorImageEnvVar = "CLUSTER_OPERATOR_IMAGE"

// The Kubernetes default namespace
const DefaultNamespace = "default"

const BomVerrazzanoVersion = "VERRAZZANO_VERSION"

// ClusterNameData - the field name in MCRegistrationSecret that contains this managed cluster's name
const ClusterNameData = "managed-cluster-name"

// OpensearchURLData - the field name in MCRegistrationSecret that contains the admin cluster's
// Opensearch endpoint's URL
const OpensearchURLData = "es-url"

// ClusterNameEnvVar is the environment variable used to identify the managed cluster for fluentd
const ClusterNameEnvVar = "CLUSTER_NAME"

// OpensearchURLEnvVar is the environment variable used to identify the admin clusters Opensearch URL
const OpensearchURLEnvVar = "OPENSEARCH_URL"

// OpensearchIngress is the name of the ingress for Opensearch
const OpensearchIngress = "vmi-system-os-ingest"

// OpensearchdashboardsIngress is the name of the ingress for Opensearchdashboards
const OpensearchDashboardsIngress = "vmi-system-osd"

// GrafanaIngress is the name of the ingress for Grafana
const GrafanaIngress = "vmi-system-grafana"

// KibanaIngress is the name of the ingress for Kibana
const KibanaIngress = "vmi-system-kibana"

// PrometheusIngress is the name of the ingress for Prometheus
const PrometheusIngress = "vmi-system-prometheus"

// GlobalImagePullSecName is the name of the global image pull secret
const GlobalImagePullSecName = "verrazzano-container-registry"

// IngressNginxNamespace is the nginx ingress namespace name
const IngressNginxNamespace = "ingress-nginx"

// IstioSystemNamespace - the Istio system namespace
const IstioSystemNamespace = "istio-system"

// RancherIngress is the name of the ingress for Rancher
const RancherIngress = "rancher"

// KialiIngress is the name of the ingress for Kiali
const KialiIngress = "vmi-system-kiali"

// JaegerIngress is the name of the ingress for Jaeger
const JaegerIngress = "verrazzano-jaeger"

// KeycloakNamespace is the keycloak namespace name
const KeycloakNamespace = "keycloak"

// KeycloakIngress - the name of the ingress for Keycloak console and api
const KeycloakIngress = "keycloak"

// ArgoCDNamespace - the name of the Argo CD namespace
const ArgoCDNamespace = "argocd"

// ArgoCDIngress - the name of the ingress for Argo CD
const ArgoCDIngress = "argocd-server"

// VerrazzanoAuthProxyServiceName is the name of the Verrazzano auth proxy service
const VerrazzanoAuthProxyServiceName = "verrazzano-authproxy"

// VerrazzanoAuthProxyServicePort is the port exposed by the Verrazzano auth proxy service
const VerrazzanoAuthProxyServicePort = 8775

// VerrazzanoAuthProxyGRPCServicePort is the port exposed by the Verrazzano auth proxy service for gRPC traffic
const VerrazzanoAuthProxyGRPCServicePort = 8776

// DefaultEnvironmentName is the default name for install environment
const DefaultEnvironmentName = "default"

// VerrazzanoVersion1_0_0 is the Verrazzano version string for 1.0.0
const VerrazzanoVersion1_0_0 = "1.0.0"

// VerrazzanoVersion1_1_0 is the Verrazzano version string for 1.1.0
const VerrazzanoVersion1_1_0 = "1.1.0"

// VerrazzanoVersion1_3_0 is the Verrazzano version string for 1.3.0
const VerrazzanoVersion1_3_0 = "1.3.0"

// VerrazzanoVersion1_4_0 is the Verrazzano version string for 1.4.0
const VerrazzanoVersion1_4_0 = "1.4.0"

// VerrazzanoVersion1_5_0 is the Verrazzano version string for 1.5.0
const VerrazzanoVersion1_5_0 = "1.5.0"

// VerrazzanoVersion1_6_0 is the Verrazzano version string for 1.6.0
const VerrazzanoVersion1_6_0 = "1.6.0"

// UpgradeRetryVersion is the restart version annotation field
const UpgradeRetryVersion = "verrazzano.io/upgrade-retry-version"

// ObservedUpgradeRetryVersion is the previous restart version annotation field
const ObservedUpgradeRetryVersion = "verrazzano.io/observed-upgrade-retry-version"

// NGINXControllerServiceName is the nginx ingress controller name
const NGINXControllerServiceName = "ingress-controller-ingress-nginx-controller"

// InstallOperation indicates that an install operation being executed by a component
const InstallOperation = "install"

// UpgradeOperation indicates that an upgrade operation being executed by a component
const UpgradeOperation = "upgrade"

// UninstallOperation indicates that an uninstall operation being executed by a component
const UninstallOperation = "uninstall"

// InitializeOperation indicates that an initialize operation being executed by a component
const InitializeOperation = "initialize"

// ReconcileLoopRequeueInterval is the interval before reconcile gets called again.
const ReconcileLoopRequeueInterval = 3 * time.Minute

// VMISecret is the secret used for VMI
const VMISecret = "verrazzano"

// GrafanaSecret is the secret used for VMI
const GrafanaSecret = "grafana-admin"

// GrafanaDBSecret is the secret used for VMI
const GrafanaDBSecret = "grafana-db"

// VMIBackupSecretName is the backup VMI secret
const VMIBackupSecretName = "verrazzano-backup" //nolint:gosec //#gosec G101

// ObjectStoreAccessKey is used for the VMI backup secret
const ObjectStoreAccessKey = "object_store_access_key"

// ObjectStoreAccessSecretKey is used for the VMI backup secret
const ObjectStoreAccessSecretKey = "object_store_secret_key"

// VerrazzanoIngressSecret is the secret where the verrazzano/console TLS cert, key, and CA(s) are stored
const VerrazzanoIngressSecret = "verrazzano-tls" //nolint:gosec //#gosec G101

// VerrazzanoLocalCABundleSecret is a secret containing the admin ca bundle
const VerrazzanoLocalCABundleSecret = "verrazzano-local-ca-bundle" //nolint:gosec //#gosec G101

// KubernetesAppLabel is a label key for kubernetes apps
const KubernetesAppLabel = "app.kubernetes.io/component"

// JaegerCollectorService is a label value for Jaeger collector
const JaegerCollectorService = "service-collector"

// OverridesFinalizer is a label value for value override object finalizer
const OverridesFinalizer = "overrides.finalizers.verrazzano.io/finalizer"

// DevComponentFinalizer is a label value for dev components configmap finalizer
const DevComponentFinalizer = "components.finalizers.verrazzano.io/finalizer"

// ConfigMapKind is a label value for ConfigMap kind
const ConfigMapKind = "ConfigMap"

// SecretKind is a label value for Secret Kind
const SecretKind = "Secret"

// PromManagedClusterCACertsSecretName is the name of the secret that contains managed cluster CA certificates. The secret is mounted
// as a volume in the Prometheus pod.
const PromManagedClusterCACertsSecretName = "managed-cluster-ca-certs"

// VerrazzanoComponentLabelKey is the key for the verrazzano component label to distinguish verrazzano component resources
const VerrazzanoComponentLabelKey = "verrazzano-component"

// IstioAppLabel is the label used for Verrazzano Istio components
const IstioAppLabel = "verrazzano.io/istio"

// OldReclaimPolicyLabel is the name of the label used to store the old reclaim policy of a persistent volume before it is migrated
const OldReclaimPolicyLabel = "verrazzano.io/old-reclaim-policy"

// StorageForLabel is the name of the label applied to a persistent volume so storage can be selected by a pod
const StorageForLabel = "verrazzano.io/storage-for"

// PrometheusStorageLabelValue is the label value for Prometheus storage
const PrometheusStorageLabelValue = "prometheus"

// VMISystemPrometheusVolumeClaim is the name of the VMO-managed Prometheus persistent volume claim
const VMISystemPrometheusVolumeClaim = "vmi-system-prometheus"

// VeleroNameSpace indicates the namespace to be used for velero installation
const VeleroNameSpace = "verrazzano-backup"

// ResticDaemonSetName indicates name of the daemonset that is installed as part of component velero
const ResticDaemonSetName = "restic"

// RancherBackupNamesSpace indicates the namespace to be used for Rancher Backup installation
const RancherBackupNamesSpace = "cattle-resources-system"

// VerrazzanoManagedKey indicates the label key to the Verrazzano managed namespaces
const VerrazzanoManagedKey = "verrazzano.io/namespace"

const ExternalDNSNamespace = "cert-manager"

// ServiceMonitorNameKubelet indicates the name of serviceMonitor resource for kubelet monitoring
const ServiceMonitorNameKubelet = "prometheus-operator-kube-p-kubelet"

// ServiceMonitorNameKubeStateMetrics indicates the name of serviceMonitor resource for kube-state-metrics monitoring
const ServiceMonitorNameKubeStateMetrics = "kube-state-metrics"

<<<<<<< HEAD
// VerrazzanoPlatformOperatorWebhook indicate the name of VPO webhook deployment name
const VerrazzanoPlatformOperatorWebhook = "verrazzano-platform-operator-webhook"
=======
// ThanosInternalUserSecretName is the name of the secret used to store the VZ internal Thanos user credentials
const ThanosInternalUserSecretName = "verrazzano-thanos-internal" //nolint:gosec //#gosec G101

// ThanosInternalUserName is the name of the VZ internal Thanos user
const ThanosInternalUserName = "verrazzano-thanos-internal"
>>>>>>> 49e8027c
<|MERGE_RESOLUTION|>--- conflicted
+++ resolved
@@ -260,13 +260,11 @@
 // ServiceMonitorNameKubeStateMetrics indicates the name of serviceMonitor resource for kube-state-metrics monitoring
 const ServiceMonitorNameKubeStateMetrics = "kube-state-metrics"
 
-<<<<<<< HEAD
 // VerrazzanoPlatformOperatorWebhook indicate the name of VPO webhook deployment name
 const VerrazzanoPlatformOperatorWebhook = "verrazzano-platform-operator-webhook"
-=======
+
 // ThanosInternalUserSecretName is the name of the secret used to store the VZ internal Thanos user credentials
 const ThanosInternalUserSecretName = "verrazzano-thanos-internal" //nolint:gosec //#gosec G101
 
 // ThanosInternalUserName is the name of the VZ internal Thanos user
-const ThanosInternalUserName = "verrazzano-thanos-internal"
->>>>>>> 49e8027c
+const ThanosInternalUserName = "verrazzano-thanos-internal"