# Copyright (c) 2020, 2023, Oracle and/or its affiliates.
# Licensed under the Universal Permissive License v 1.0 as shown at https://oss.oracle.com/licenses/upl.
---
apiVersion: apiextensions.k8s.io/v1
kind: CustomResourceDefinition
metadata:
  annotations:
    controller-gen.kubebuilder.io/version: v0.9.2
  creationTimestamp: null
  name: verrazzanos.install.verrazzano.io
spec:
  group: install.verrazzano.io
  names:
    kind: Verrazzano
    listKind: VerrazzanoList
    plural: verrazzanos
    shortNames:
    - vz
    - vzs
    singular: verrazzano
  scope: Namespaced
  versions:
  - additionalPrinterColumns:
    - description: Available/Enabled Verrazzano Components.
      jsonPath: .status.available
      name: Available
      type: string
    - description: The current status of the install/uninstall.
      jsonPath: .status.conditions[-1:].type
      name: Status
      type: string
    - description: The current version of the Verrazzano installation.
      jsonPath: .status.version
      name: Version
      type: string
    deprecated: true
    deprecationWarning: install.verrazzano.io/v1alpha1 Verrazzano is deprecated. To
      migrate to install.verrazzano.io/v1beta1 Verrazzano, see https://verrazzano.io/latest/docs/releasenotes/#v140.
    name: v1alpha1
    schema:
      openAPIV3Schema:
        properties:
          apiVersion:
            type: string
          kind:
            type: string
          metadata:
            type: object
          spec:
            properties:
              components:
                properties:
                  applicationOperator:
                    properties:
                      enabled:
                        type: boolean
                      monitorChanges:
                        type: boolean
                      overrides:
                        items:
                          properties:
                            configMapRef:
                              properties:
                                key:
                                  type: string
                                name:
                                  type: string
                                optional:
                                  type: boolean
                              required:
                              - key
                              type: object
                              x-kubernetes-map-type: atomic
                            secretRef:
                              properties:
                                key:
                                  type: string
                                name:
                                  type: string
                                optional:
                                  type: boolean
                              required:
                              - key
                              type: object
                              x-kubernetes-map-type: atomic
                            values:
                              x-kubernetes-preserve-unknown-fields: true
                          type: object
                        type: array
                    type: object
                  argoCD:
                    properties:
                      enabled:
                        type: boolean
                      monitorChanges:
                        type: boolean
                      overrides:
                        items:
                          properties:
                            configMapRef:
                              properties:
                                key:
                                  type: string
                                name:
                                  type: string
                                optional:
                                  type: boolean
                              required:
                              - key
                              type: object
                              x-kubernetes-map-type: atomic
                            secretRef:
                              properties:
                                key:
                                  type: string
                                name:
                                  type: string
                                optional:
                                  type: boolean
                              required:
                              - key
                              type: object
                              x-kubernetes-map-type: atomic
                            values:
                              x-kubernetes-preserve-unknown-fields: true
                          type: object
                        type: array
                    type: object
                  authProxy:
                    properties:
                      enabled:
                        type: boolean
                      kubernetes:
                        properties:
                          affinity:
                            properties:
                              nodeAffinity:
                                properties:
                                  preferredDuringSchedulingIgnoredDuringExecution:
                                    items:
                                      properties:
                                        preference:
                                          properties:
                                            matchExpressions:
                                              items:
                                                properties:
                                                  key:
                                                    type: string
                                                  operator:
                                                    type: string
                                                  values:
                                                    items:
                                                      type: string
                                                    type: array
                                                required:
                                                - key
                                                - operator
                                                type: object
                                              type: array
                                            matchFields:
                                              items:
                                                properties:
                                                  key:
                                                    type: string
                                                  operator:
                                                    type: string
                                                  values:
                                                    items:
                                                      type: string
                                                    type: array
                                                required:
                                                - key
                                                - operator
                                                type: object
                                              type: array
                                          type: object
                                          x-kubernetes-map-type: atomic
                                        weight:
                                          format: int32
                                          type: integer
                                      required:
                                      - preference
                                      - weight
                                      type: object
                                    type: array
                                  requiredDuringSchedulingIgnoredDuringExecution:
                                    properties:
                                      nodeSelectorTerms:
                                        items:
                                          properties:
                                            matchExpressions:
                                              items:
                                                properties:
                                                  key:
                                                    type: string
                                                  operator:
                                                    type: string
                                                  values:
                                                    items:
                                                      type: string
                                                    type: array
                                                required:
                                                - key
                                                - operator
                                                type: object
                                              type: array
                                            matchFields:
                                              items:
                                                properties:
                                                  key:
                                                    type: string
                                                  operator:
                                                    type: string
                                                  values:
                                                    items:
                                                      type: string
                                                    type: array
                                                required:
                                                - key
                                                - operator
                                                type: object
                                              type: array
                                          type: object
                                          x-kubernetes-map-type: atomic
                                        type: array
                                    required:
                                    - nodeSelectorTerms
                                    type: object
                                    x-kubernetes-map-type: atomic
                                type: object
                              podAffinity:
                                properties:
                                  preferredDuringSchedulingIgnoredDuringExecution:
                                    items:
                                      properties:
                                        podAffinityTerm:
                                          properties:
                                            labelSelector:
                                              properties:
                                                matchExpressions:
                                                  items:
                                                    properties:
                                                      key:
                                                        type: string
                                                      operator:
                                                        type: string
                                                      values:
                                                        items:
                                                          type: string
                                                        type: array
                                                    required:
                                                    - key
                                                    - operator
                                                    type: object
                                                  type: array
                                                matchLabels:
                                                  additionalProperties:
                                                    type: string
                                                  type: object
                                              type: object
                                              x-kubernetes-map-type: atomic
                                            namespaceSelector:
                                              properties:
                                                matchExpressions:
                                                  items:
                                                    properties:
                                                      key:
                                                        type: string
                                                      operator:
                                                        type: string
                                                      values:
                                                        items:
                                                          type: string
                                                        type: array
                                                    required:
                                                    - key
                                                    - operator
                                                    type: object
                                                  type: array
                                                matchLabels:
                                                  additionalProperties:
                                                    type: string
                                                  type: object
                                              type: object
                                              x-kubernetes-map-type: atomic
                                            namespaces:
                                              items:
                                                type: string
                                              type: array
                                            topologyKey:
                                              type: string
                                          required:
                                          - topologyKey
                                          type: object
                                        weight:
                                          format: int32
                                          type: integer
                                      required:
                                      - podAffinityTerm
                                      - weight
                                      type: object
                                    type: array
                                  requiredDuringSchedulingIgnoredDuringExecution:
                                    items:
                                      properties:
                                        labelSelector:
                                          properties:
                                            matchExpressions:
                                              items:
                                                properties:
                                                  key:
                                                    type: string
                                                  operator:
                                                    type: string
                                                  values:
                                                    items:
                                                      type: string
                                                    type: array
                                                required:
                                                - key
                                                - operator
                                                type: object
                                              type: array
                                            matchLabels:
                                              additionalProperties:
                                                type: string
                                              type: object
                                          type: object
                                          x-kubernetes-map-type: atomic
                                        namespaceSelector:
                                          properties:
                                            matchExpressions:
                                              items:
                                                properties:
                                                  key:
                                                    type: string
                                                  operator:
                                                    type: string
                                                  values:
                                                    items:
                                                      type: string
                                                    type: array
                                                required:
                                                - key
                                                - operator
                                                type: object
                                              type: array
                                            matchLabels:
                                              additionalProperties:
                                                type: string
                                              type: object
                                          type: object
                                          x-kubernetes-map-type: atomic
                                        namespaces:
                                          items:
                                            type: string
                                          type: array
                                        topologyKey:
                                          type: string
                                      required:
                                      - topologyKey
                                      type: object
                                    type: array
                                type: object
                              podAntiAffinity:
                                properties:
                                  preferredDuringSchedulingIgnoredDuringExecution:
                                    items:
                                      properties:
                                        podAffinityTerm:
                                          properties:
                                            labelSelector:
                                              properties:
                                                matchExpressions:
                                                  items:
                                                    properties:
                                                      key:
                                                        type: string
                                                      operator:
                                                        type: string
                                                      values:
                                                        items:
                                                          type: string
                                                        type: array
                                                    required:
                                                    - key
                                                    - operator
                                                    type: object
                                                  type: array
                                                matchLabels:
                                                  additionalProperties:
                                                    type: string
                                                  type: object
                                              type: object
                                              x-kubernetes-map-type: atomic
                                            namespaceSelector:
                                              properties:
                                                matchExpressions:
                                                  items:
                                                    properties:
                                                      key:
                                                        type: string
                                                      operator:
                                                        type: string
                                                      values:
                                                        items:
                                                          type: string
                                                        type: array
                                                    required:
                                                    - key
                                                    - operator
                                                    type: object
                                                  type: array
                                                matchLabels:
                                                  additionalProperties:
                                                    type: string
                                                  type: object
                                              type: object
                                              x-kubernetes-map-type: atomic
                                            namespaces:
                                              items:
                                                type: string
                                              type: array
                                            topologyKey:
                                              type: string
                                          required:
                                          - topologyKey
                                          type: object
                                        weight:
                                          format: int32
                                          type: integer
                                      required:
                                      - podAffinityTerm
                                      - weight
                                      type: object
                                    type: array
                                  requiredDuringSchedulingIgnoredDuringExecution:
                                    items:
                                      properties:
                                        labelSelector:
                                          properties:
                                            matchExpressions:
                                              items:
                                                properties:
                                                  key:
                                                    type: string
                                                  operator:
                                                    type: string
                                                  values:
                                                    items:
                                                      type: string
                                                    type: array
                                                required:
                                                - key
                                                - operator
                                                type: object
                                              type: array
                                            matchLabels:
                                              additionalProperties:
                                                type: string
                                              type: object
                                          type: object
                                          x-kubernetes-map-type: atomic
                                        namespaceSelector:
                                          properties:
                                            matchExpressions:
                                              items:
                                                properties:
                                                  key:
                                                    type: string
                                                  operator:
                                                    type: string
                                                  values:
                                                    items:
                                                      type: string
                                                    type: array
                                                required:
                                                - key
                                                - operator
                                                type: object
                                              type: array
                                            matchLabels:
                                              additionalProperties:
                                                type: string
                                              type: object
                                          type: object
                                          x-kubernetes-map-type: atomic
                                        namespaces:
                                          items:
                                            type: string
                                          type: array
                                        topologyKey:
                                          type: string
                                      required:
                                      - topologyKey
                                      type: object
                                    type: array
                                type: object
                            type: object
                          replicas:
                            format: int32
                            type: integer
                        type: object
                      monitorChanges:
                        type: boolean
                      overrides:
                        items:
                          properties:
                            configMapRef:
                              properties:
                                key:
                                  type: string
                                name:
                                  type: string
                                optional:
                                  type: boolean
                              required:
                              - key
                              type: object
                              x-kubernetes-map-type: atomic
                            secretRef:
                              properties:
                                key:
                                  type: string
                                name:
                                  type: string
                                optional:
                                  type: boolean
                              required:
                              - key
                              type: object
                              x-kubernetes-map-type: atomic
                            values:
                              x-kubernetes-preserve-unknown-fields: true
                          type: object
                        type: array
                    type: object
                  capi:
                    properties:
                      enabled:
                        type: boolean
                    type: object
                  certManager:
                    properties:
                      certificate:
                        properties:
                          acme:
                            properties:
                              emailAddress:
                                type: string
                              environment:
                                type: string
                              provider:
                                type: string
                            required:
                            - provider
                            type: object
                          ca:
                            properties:
                              clusterResourceNamespace:
                                type: string
                              secretName:
                                type: string
                            required:
                            - clusterResourceNamespace
                            - secretName
                            type: object
                        type: object
                      enabled:
                        type: boolean
                      monitorChanges:
                        type: boolean
                      overrides:
                        items:
                          properties:
                            configMapRef:
                              properties:
                                key:
                                  type: string
                                name:
                                  type: string
                                optional:
                                  type: boolean
                              required:
                              - key
                              type: object
                              x-kubernetes-map-type: atomic
                            secretRef:
                              properties:
                                key:
                                  type: string
                                name:
                                  type: string
                                optional:
                                  type: boolean
                              required:
                              - key
                              type: object
                              x-kubernetes-map-type: atomic
                            values:
                              x-kubernetes-preserve-unknown-fields: true
                          type: object
                        type: array
                    type: object
                  certManagerWebhookOCI:
                    properties:
                      enabled:
                        type: boolean
                      monitorChanges:
                        type: boolean
                      overrides:
                        items:
                          properties:
                            configMapRef:
                              properties:
                                key:
                                  type: string
                                name:
                                  type: string
                                optional:
                                  type: boolean
                              required:
                              - key
                              type: object
                              x-kubernetes-map-type: atomic
                            secretRef:
                              properties:
                                key:
                                  type: string
                                name:
                                  type: string
                                optional:
                                  type: boolean
                              required:
                              - key
                              type: object
                              x-kubernetes-map-type: atomic
                            values:
                              x-kubernetes-preserve-unknown-fields: true
                          type: object
                        type: array
                    type: object
                  clusterIssuer:
                    properties:
                      ca:
                        properties:
                          secretName:
                            type: string
                        required:
                        - secretName
                        type: object
                      clusterResourceNamespace:
                        default: cert-manager
                        type: string
                      enabled:
                        default: true
                        type: boolean
                      letsEncrypt:
                        properties:
                          emailAddress:
                            type: string
                          environment:
                            type: string
                        type: object
                    type: object
                  clusterOperator:
                    properties:
                      enabled:
                        type: boolean
                      monitorChanges:
                        type: boolean
                      overrides:
                        items:
                          properties:
                            configMapRef:
                              properties:
                                key:
                                  type: string
                                name:
                                  type: string
                                optional:
                                  type: boolean
                              required:
                              - key
                              type: object
                              x-kubernetes-map-type: atomic
                            secretRef:
                              properties:
                                key:
                                  type: string
                                name:
                                  type: string
                                optional:
                                  type: boolean
                              required:
                              - key
                              type: object
                              x-kubernetes-map-type: atomic
                            values:
                              x-kubernetes-preserve-unknown-fields: true
                          type: object
                        type: array
                    type: object
                  coherenceOperator:
                    properties:
                      enabled:
                        type: boolean
                      monitorChanges:
                        type: boolean
                      overrides:
                        items:
                          properties:
                            configMapRef:
                              properties:
                                key:
                                  type: string
                                name:
                                  type: string
                                optional:
                                  type: boolean
                              required:
                              - key
                              type: object
                              x-kubernetes-map-type: atomic
                            secretRef:
                              properties:
                                key:
                                  type: string
                                name:
                                  type: string
                                optional:
                                  type: boolean
                              required:
                              - key
                              type: object
                              x-kubernetes-map-type: atomic
                            values:
                              x-kubernetes-preserve-unknown-fields: true
                          type: object
                        type: array
                    type: object
                  console:
                    properties:
                      enabled:
                        type: boolean
                      monitorChanges:
                        type: boolean
                      overrides:
                        items:
                          properties:
                            configMapRef:
                              properties:
                                key:
                                  type: string
                                name:
                                  type: string
                                optional:
                                  type: boolean
                              required:
                              - key
                              type: object
                              x-kubernetes-map-type: atomic
                            secretRef:
                              properties:
                                key:
                                  type: string
                                name:
                                  type: string
                                optional:
                                  type: boolean
                              required:
                              - key
                              type: object
                              x-kubernetes-map-type: atomic
                            values:
                              x-kubernetes-preserve-unknown-fields: true
                          type: object
                        type: array
                    type: object
                  dns:
                    properties:
                      external:
                        properties:
                          suffix:
                            type: string
                        required:
                        - suffix
                        type: object
                      monitorChanges:
                        type: boolean
                      oci:
                        properties:
                          dnsScope:
                            type: string
                          dnsZoneCompartmentOCID:
                            type: string
                          dnsZoneName:
                            type: string
                          dnsZoneOCID:
                            type: string
                          ociConfigSecret:
                            type: string
                        required:
                        - dnsZoneCompartmentOCID
                        - dnsZoneName
                        - dnsZoneOCID
                        - ociConfigSecret
                        type: object
                      overrides:
                        items:
                          properties:
                            configMapRef:
                              properties:
                                key:
                                  type: string
                                name:
                                  type: string
                                optional:
                                  type: boolean
                              required:
                              - key
                              type: object
                              x-kubernetes-map-type: atomic
                            secretRef:
                              properties:
                                key:
                                  type: string
                                name:
                                  type: string
                                optional:
                                  type: boolean
                              required:
                              - key
                              type: object
                              x-kubernetes-map-type: atomic
                            values:
                              x-kubernetes-preserve-unknown-fields: true
                          type: object
                        type: array
                      wildcard:
                        properties:
                          domain:
                            type: string
                        required:
                        - domain
                        type: object
                    type: object
                  elasticsearch:
                    properties:
                      disableDefaultPolicy:
                        type: boolean
                      enabled:
                        type: boolean
                      installArgs:
                        items:
                          properties:
                            name:
                              type: string
                            setString:
                              type: boolean
                            value:
                              type: string
                            valueList:
                              items:
                                type: string
                              type: array
                          required:
                          - name
                          type: object
                        type: array
                      nodes:
                        items:
                          properties:
                            javaOpts:
                              type: string
                            name:
                              type: string
                            replicas:
                              format: int32
                              type: integer
                            resources:
                              properties:
                                limits:
                                  additionalProperties:
                                    anyOf:
                                    - type: integer
                                    - type: string
                                    pattern: ^(\+|-)?(([0-9]+(\.[0-9]*)?)|(\.[0-9]+))(([KMGTPE]i)|[numkMGTPE]|([eE](\+|-)?(([0-9]+(\.[0-9]*)?)|(\.[0-9]+))))?$
                                    x-kubernetes-int-or-string: true
                                  type: object
                                requests:
                                  additionalProperties:
                                    anyOf:
                                    - type: integer
                                    - type: string
                                    pattern: ^(\+|-)?(([0-9]+(\.[0-9]*)?)|(\.[0-9]+))(([KMGTPE]i)|[numkMGTPE]|([eE](\+|-)?(([0-9]+(\.[0-9]*)?)|(\.[0-9]+))))?$
                                    x-kubernetes-int-or-string: true
                                  type: object
                              type: object
                            roles:
                              items:
                                type: string
                              type: array
                            storage:
                              properties:
                                size:
                                  type: string
                              required:
                              - size
                              type: object
                          type: object
                        type: array
                      plugins:
                        properties:
                          enabled:
                            type: boolean
                          installList:
                            items:
                              type: string
                            type: array
                        required:
                        - enabled
                        type: object
                      policies:
                        items:
                          properties:
                            indexPattern:
                              type: string
                            minIndexAge:
                              pattern: ^[0-9]+(d|h|m|s|ms|micros|nanos)$
                              type: string
                            policyName:
                              type: string
                            rollover:
                              properties:
                                minDocCount:
                                  type: integer
                                minIndexAge:
                                  pattern: ^[0-9]+(d|h|m|s|ms|micros|nanos)$
                                  type: string
                                minSize:
                                  pattern: ^[0-9]+(b|kb|mb|gb|tb|pb)$
                                  type: string
                              type: object
                          required:
                          - indexPattern
                          - policyName
                          type: object
                        type: array
                    type: object
<<<<<<< HEAD
                  externalCertManager:
                    properties:
                      certificate:
                        properties:
                          acme:
                            properties:
                              emailAddress:
                                type: string
                              environment:
                                type: string
                              provider:
                                type: string
                            required:
                            - provider
                            type: object
                          ca:
                            properties:
                              clusterResourceNamespace:
                                type: string
                              secretName:
                                type: string
                            required:
                            - clusterResourceNamespace
                            - secretName
                            type: object
                        type: object
                      clusterResourceNamespace:
                        type: string
                      enabled:
                        type: boolean
                      namespace:
                        default: cert-manager
                        type: string
                      serviceAccount:
                        default: cert-manager
                        type: string
                      webhook:
                        properties:
                          monitorChanges:
                            type: boolean
                          overrides:
                            items:
                              properties:
                                configMapRef:
                                  properties:
                                    key:
                                      type: string
                                    name:
                                      type: string
                                    optional:
                                      type: boolean
                                  required:
                                  - key
                                  type: object
                                  x-kubernetes-map-type: atomic
                                secretRef:
                                  properties:
                                    key:
                                      type: string
                                    name:
                                      type: string
                                    optional:
                                      type: boolean
                                  required:
                                  - key
                                  type: object
                                  x-kubernetes-map-type: atomic
                                values:
                                  x-kubernetes-preserve-unknown-fields: true
                              type: object
                            type: array
                        type: object
                    type: object
                  fluentOperator:
                    properties:
                      enabled:
                        type: boolean
                      monitorChanges:
                        type: boolean
                      overrides:
                        items:
                          properties:
                            configMapRef:
                              properties:
                                key:
                                  type: string
                                name:
                                  type: string
                                optional:
                                  type: boolean
                              required:
                              - key
                              type: object
                              x-kubernetes-map-type: atomic
                            secretRef:
                              properties:
                                key:
                                  type: string
                                name:
                                  type: string
                                optional:
                                  type: boolean
                              required:
                              - key
                              type: object
                              x-kubernetes-map-type: atomic
                            values:
                              x-kubernetes-preserve-unknown-fields: true
                          type: object
                        type: array
                    type: object
                  fluentbitOpensearchOutput:
                    properties:
                      enabled:
                        type: boolean
                      monitorChanges:
                        type: boolean
                      overrides:
                        items:
                          properties:
                            configMapRef:
                              properties:
                                key:
                                  type: string
                                name:
                                  type: string
                                optional:
                                  type: boolean
                              required:
                              - key
                              type: object
                              x-kubernetes-map-type: atomic
                            secretRef:
                              properties:
                                key:
                                  type: string
                                name:
                                  type: string
                                optional:
                                  type: boolean
                              required:
                              - key
                              type: object
                              x-kubernetes-map-type: atomic
                            values:
                              x-kubernetes-preserve-unknown-fields: true
                          type: object
                        type: array
                    type: object
=======
>>>>>>> 00f763fd
                  fluentd:
                    properties:
                      elasticsearchSecret:
                        type: string
                      elasticsearchURL:
                        type: string
                      enabled:
                        type: boolean
                      extraVolumeMounts:
                        items:
                          properties:
                            destination:
                              type: string
                            readOnly:
                              type: boolean
                            source:
                              type: string
                          required:
                          - source
                          type: object
                        type: array
                      monitorChanges:
                        type: boolean
                      oci:
                        properties:
                          apiSecret:
                            type: string
                          defaultAppLogId:
                            type: string
                          systemLogId:
                            type: string
                        required:
                        - defaultAppLogId
                        - systemLogId
                        type: object
                      overrides:
                        items:
                          properties:
                            configMapRef:
                              properties:
                                key:
                                  type: string
                                name:
                                  type: string
                                optional:
                                  type: boolean
                              required:
                              - key
                              type: object
                              x-kubernetes-map-type: atomic
                            secretRef:
                              properties:
                                key:
                                  type: string
                                name:
                                  type: string
                                optional:
                                  type: boolean
                              required:
                              - key
                              type: object
                              x-kubernetes-map-type: atomic
                            values:
                              x-kubernetes-preserve-unknown-fields: true
                          type: object
                        type: array
                    type: object
                  grafana:
                    properties:
                      database:
                        properties:
                          host:
                            type: string
                          name:
                            type: string
                        type: object
                      enabled:
                        type: boolean
                      replicas:
                        format: int32
                        type: integer
                      smtp:
                        properties:
                          certFileKey:
                            type: string
                          ehloIdentity:
                            type: string
                          enabled:
                            type: boolean
                          existingSecret:
                            type: string
                          fromAddress:
                            type: string
                          fromName:
                            type: string
                          host:
                            type: string
                          keyFileKey:
                            type: string
                          passwordKey:
                            type: string
                          skipVerify:
                            type: boolean
                          startTLSPolicy:
                            type: string
                          userKey:
                            type: string
                        type: object
                    type: object
                  ingress:
                    properties:
                      enabled:
                        type: boolean
                      ingressClassName:
                        type: string
                      monitorChanges:
                        type: boolean
                      nginxInstallArgs:
                        items:
                          properties:
                            name:
                              type: string
                            setString:
                              type: boolean
                            value:
                              type: string
                            valueList:
                              items:
                                type: string
                              type: array
                          required:
                          - name
                          type: object
                        type: array
                      overrides:
                        items:
                          properties:
                            configMapRef:
                              properties:
                                key:
                                  type: string
                                name:
                                  type: string
                                optional:
                                  type: boolean
                              required:
                              - key
                              type: object
                              x-kubernetes-map-type: atomic
                            secretRef:
                              properties:
                                key:
                                  type: string
                                name:
                                  type: string
                                optional:
                                  type: boolean
                              required:
                              - key
                              type: object
                              x-kubernetes-map-type: atomic
                            values:
                              x-kubernetes-preserve-unknown-fields: true
                          type: object
                        type: array
                      ports:
                        items:
                          properties:
                            appProtocol:
                              type: string
                            name:
                              type: string
                            nodePort:
                              format: int32
                              type: integer
                            port:
                              format: int32
                              type: integer
                            protocol:
                              default: TCP
                              type: string
                            targetPort:
                              anyOf:
                              - type: integer
                              - type: string
                              x-kubernetes-int-or-string: true
                          required:
                          - port
                          type: object
                        type: array
                      type:
                        type: string
                    type: object
                  istio:
                    properties:
                      egress:
                        properties:
                          kubernetes:
                            properties:
                              affinity:
                                properties:
                                  nodeAffinity:
                                    properties:
                                      preferredDuringSchedulingIgnoredDuringExecution:
                                        items:
                                          properties:
                                            preference:
                                              properties:
                                                matchExpressions:
                                                  items:
                                                    properties:
                                                      key:
                                                        type: string
                                                      operator:
                                                        type: string
                                                      values:
                                                        items:
                                                          type: string
                                                        type: array
                                                    required:
                                                    - key
                                                    - operator
                                                    type: object
                                                  type: array
                                                matchFields:
                                                  items:
                                                    properties:
                                                      key:
                                                        type: string
                                                      operator:
                                                        type: string
                                                      values:
                                                        items:
                                                          type: string
                                                        type: array
                                                    required:
                                                    - key
                                                    - operator
                                                    type: object
                                                  type: array
                                              type: object
                                              x-kubernetes-map-type: atomic
                                            weight:
                                              format: int32
                                              type: integer
                                          required:
                                          - preference
                                          - weight
                                          type: object
                                        type: array
                                      requiredDuringSchedulingIgnoredDuringExecution:
                                        properties:
                                          nodeSelectorTerms:
                                            items:
                                              properties:
                                                matchExpressions:
                                                  items:
                                                    properties:
                                                      key:
                                                        type: string
                                                      operator:
                                                        type: string
                                                      values:
                                                        items:
                                                          type: string
                                                        type: array
                                                    required:
                                                    - key
                                                    - operator
                                                    type: object
                                                  type: array
                                                matchFields:
                                                  items:
                                                    properties:
                                                      key:
                                                        type: string
                                                      operator:
                                                        type: string
                                                      values:
                                                        items:
                                                          type: string
                                                        type: array
                                                    required:
                                                    - key
                                                    - operator
                                                    type: object
                                                  type: array
                                              type: object
                                              x-kubernetes-map-type: atomic
                                            type: array
                                        required:
                                        - nodeSelectorTerms
                                        type: object
                                        x-kubernetes-map-type: atomic
                                    type: object
                                  podAffinity:
                                    properties:
                                      preferredDuringSchedulingIgnoredDuringExecution:
                                        items:
                                          properties:
                                            podAffinityTerm:
                                              properties:
                                                labelSelector:
                                                  properties:
                                                    matchExpressions:
                                                      items:
                                                        properties:
                                                          key:
                                                            type: string
                                                          operator:
                                                            type: string
                                                          values:
                                                            items:
                                                              type: string
                                                            type: array
                                                        required:
                                                        - key
                                                        - operator
                                                        type: object
                                                      type: array
                                                    matchLabels:
                                                      additionalProperties:
                                                        type: string
                                                      type: object
                                                  type: object
                                                  x-kubernetes-map-type: atomic
                                                namespaceSelector:
                                                  properties:
                                                    matchExpressions:
                                                      items:
                                                        properties:
                                                          key:
                                                            type: string
                                                          operator:
                                                            type: string
                                                          values:
                                                            items:
                                                              type: string
                                                            type: array
                                                        required:
                                                        - key
                                                        - operator
                                                        type: object
                                                      type: array
                                                    matchLabels:
                                                      additionalProperties:
                                                        type: string
                                                      type: object
                                                  type: object
                                                  x-kubernetes-map-type: atomic
                                                namespaces:
                                                  items:
                                                    type: string
                                                  type: array
                                                topologyKey:
                                                  type: string
                                              required:
                                              - topologyKey
                                              type: object
                                            weight:
                                              format: int32
                                              type: integer
                                          required:
                                          - podAffinityTerm
                                          - weight
                                          type: object
                                        type: array
                                      requiredDuringSchedulingIgnoredDuringExecution:
                                        items:
                                          properties:
                                            labelSelector:
                                              properties:
                                                matchExpressions:
                                                  items:
                                                    properties:
                                                      key:
                                                        type: string
                                                      operator:
                                                        type: string
                                                      values:
                                                        items:
                                                          type: string
                                                        type: array
                                                    required:
                                                    - key
                                                    - operator
                                                    type: object
                                                  type: array
                                                matchLabels:
                                                  additionalProperties:
                                                    type: string
                                                  type: object
                                              type: object
                                              x-kubernetes-map-type: atomic
                                            namespaceSelector:
                                              properties:
                                                matchExpressions:
                                                  items:
                                                    properties:
                                                      key:
                                                        type: string
                                                      operator:
                                                        type: string
                                                      values:
                                                        items:
                                                          type: string
                                                        type: array
                                                    required:
                                                    - key
                                                    - operator
                                                    type: object
                                                  type: array
                                                matchLabels:
                                                  additionalProperties:
                                                    type: string
                                                  type: object
                                              type: object
                                              x-kubernetes-map-type: atomic
                                            namespaces:
                                              items:
                                                type: string
                                              type: array
                                            topologyKey:
                                              type: string
                                          required:
                                          - topologyKey
                                          type: object
                                        type: array
                                    type: object
                                  podAntiAffinity:
                                    properties:
                                      preferredDuringSchedulingIgnoredDuringExecution:
                                        items:
                                          properties:
                                            podAffinityTerm:
                                              properties:
                                                labelSelector:
                                                  properties:
                                                    matchExpressions:
                                                      items:
                                                        properties:
                                                          key:
                                                            type: string
                                                          operator:
                                                            type: string
                                                          values:
                                                            items:
                                                              type: string
                                                            type: array
                                                        required:
                                                        - key
                                                        - operator
                                                        type: object
                                                      type: array
                                                    matchLabels:
                                                      additionalProperties:
                                                        type: string
                                                      type: object
                                                  type: object
                                                  x-kubernetes-map-type: atomic
                                                namespaceSelector:
                                                  properties:
                                                    matchExpressions:
                                                      items:
                                                        properties:
                                                          key:
                                                            type: string
                                                          operator:
                                                            type: string
                                                          values:
                                                            items:
                                                              type: string
                                                            type: array
                                                        required:
                                                        - key
                                                        - operator
                                                        type: object
                                                      type: array
                                                    matchLabels:
                                                      additionalProperties:
                                                        type: string
                                                      type: object
                                                  type: object
                                                  x-kubernetes-map-type: atomic
                                                namespaces:
                                                  items:
                                                    type: string
                                                  type: array
                                                topologyKey:
                                                  type: string
                                              required:
                                              - topologyKey
                                              type: object
                                            weight:
                                              format: int32
                                              type: integer
                                          required:
                                          - podAffinityTerm
                                          - weight
                                          type: object
                                        type: array
                                      requiredDuringSchedulingIgnoredDuringExecution:
                                        items:
                                          properties:
                                            labelSelector:
                                              properties:
                                                matchExpressions:
                                                  items:
                                                    properties:
                                                      key:
                                                        type: string
                                                      operator:
                                                        type: string
                                                      values:
                                                        items:
                                                          type: string
                                                        type: array
                                                    required:
                                                    - key
                                                    - operator
                                                    type: object
                                                  type: array
                                                matchLabels:
                                                  additionalProperties:
                                                    type: string
                                                  type: object
                                              type: object
                                              x-kubernetes-map-type: atomic
                                            namespaceSelector:
                                              properties:
                                                matchExpressions:
                                                  items:
                                                    properties:
                                                      key:
                                                        type: string
                                                      operator:
                                                        type: string
                                                      values:
                                                        items:
                                                          type: string
                                                        type: array
                                                    required:
                                                    - key
                                                    - operator
                                                    type: object
                                                  type: array
                                                matchLabels:
                                                  additionalProperties:
                                                    type: string
                                                  type: object
                                              type: object
                                              x-kubernetes-map-type: atomic
                                            namespaces:
                                              items:
                                                type: string
                                              type: array
                                            topologyKey:
                                              type: string
                                          required:
                                          - topologyKey
                                          type: object
                                        type: array
                                    type: object
                                type: object
                              replicas:
                                format: int32
                                type: integer
                            type: object
                        type: object
                      enabled:
                        type: boolean
                      ingress:
                        properties:
                          kubernetes:
                            properties:
                              affinity:
                                properties:
                                  nodeAffinity:
                                    properties:
                                      preferredDuringSchedulingIgnoredDuringExecution:
                                        items:
                                          properties:
                                            preference:
                                              properties:
                                                matchExpressions:
                                                  items:
                                                    properties:
                                                      key:
                                                        type: string
                                                      operator:
                                                        type: string
                                                      values:
                                                        items:
                                                          type: string
                                                        type: array
                                                    required:
                                                    - key
                                                    - operator
                                                    type: object
                                                  type: array
                                                matchFields:
                                                  items:
                                                    properties:
                                                      key:
                                                        type: string
                                                      operator:
                                                        type: string
                                                      values:
                                                        items:
                                                          type: string
                                                        type: array
                                                    required:
                                                    - key
                                                    - operator
                                                    type: object
                                                  type: array
                                              type: object
                                              x-kubernetes-map-type: atomic
                                            weight:
                                              format: int32
                                              type: integer
                                          required:
                                          - preference
                                          - weight
                                          type: object
                                        type: array
                                      requiredDuringSchedulingIgnoredDuringExecution:
                                        properties:
                                          nodeSelectorTerms:
                                            items:
                                              properties:
                                                matchExpressions:
                                                  items:
                                                    properties:
                                                      key:
                                                        type: string
                                                      operator:
                                                        type: string
                                                      values:
                                                        items:
                                                          type: string
                                                        type: array
                                                    required:
                                                    - key
                                                    - operator
                                                    type: object
                                                  type: array
                                                matchFields:
                                                  items:
                                                    properties:
                                                      key:
                                                        type: string
                                                      operator:
                                                        type: string
                                                      values:
                                                        items:
                                                          type: string
                                                        type: array
                                                    required:
                                                    - key
                                                    - operator
                                                    type: object
                                                  type: array
                                              type: object
                                              x-kubernetes-map-type: atomic
                                            type: array
                                        required:
                                        - nodeSelectorTerms
                                        type: object
                                        x-kubernetes-map-type: atomic
                                    type: object
                                  podAffinity:
                                    properties:
                                      preferredDuringSchedulingIgnoredDuringExecution:
                                        items:
                                          properties:
                                            podAffinityTerm:
                                              properties:
                                                labelSelector:
                                                  properties:
                                                    matchExpressions:
                                                      items:
                                                        properties:
                                                          key:
                                                            type: string
                                                          operator:
                                                            type: string
                                                          values:
                                                            items:
                                                              type: string
                                                            type: array
                                                        required:
                                                        - key
                                                        - operator
                                                        type: object
                                                      type: array
                                                    matchLabels:
                                                      additionalProperties:
                                                        type: string
                                                      type: object
                                                  type: object
                                                  x-kubernetes-map-type: atomic
                                                namespaceSelector:
                                                  properties:
                                                    matchExpressions:
                                                      items:
                                                        properties:
                                                          key:
                                                            type: string
                                                          operator:
                                                            type: string
                                                          values:
                                                            items:
                                                              type: string
                                                            type: array
                                                        required:
                                                        - key
                                                        - operator
                                                        type: object
                                                      type: array
                                                    matchLabels:
                                                      additionalProperties:
                                                        type: string
                                                      type: object
                                                  type: object
                                                  x-kubernetes-map-type: atomic
                                                namespaces:
                                                  items:
                                                    type: string
                                                  type: array
                                                topologyKey:
                                                  type: string
                                              required:
                                              - topologyKey
                                              type: object
                                            weight:
                                              format: int32
                                              type: integer
                                          required:
                                          - podAffinityTerm
                                          - weight
                                          type: object
                                        type: array
                                      requiredDuringSchedulingIgnoredDuringExecution:
                                        items:
                                          properties:
                                            labelSelector:
                                              properties:
                                                matchExpressions:
                                                  items:
                                                    properties:
                                                      key:
                                                        type: string
                                                      operator:
                                                        type: string
                                                      values:
                                                        items:
                                                          type: string
                                                        type: array
                                                    required:
                                                    - key
                                                    - operator
                                                    type: object
                                                  type: array
                                                matchLabels:
                                                  additionalProperties:
                                                    type: string
                                                  type: object
                                              type: object
                                              x-kubernetes-map-type: atomic
                                            namespaceSelector:
                                              properties:
                                                matchExpressions:
                                                  items:
                                                    properties:
                                                      key:
                                                        type: string
                                                      operator:
                                                        type: string
                                                      values:
                                                        items:
                                                          type: string
                                                        type: array
                                                    required:
                                                    - key
                                                    - operator
                                                    type: object
                                                  type: array
                                                matchLabels:
                                                  additionalProperties:
                                                    type: string
                                                  type: object
                                              type: object
                                              x-kubernetes-map-type: atomic
                                            namespaces:
                                              items:
                                                type: string
                                              type: array
                                            topologyKey:
                                              type: string
                                          required:
                                          - topologyKey
                                          type: object
                                        type: array
                                    type: object
                                  podAntiAffinity:
                                    properties:
                                      preferredDuringSchedulingIgnoredDuringExecution:
                                        items:
                                          properties:
                                            podAffinityTerm:
                                              properties:
                                                labelSelector:
                                                  properties:
                                                    matchExpressions:
                                                      items:
                                                        properties:
                                                          key:
                                                            type: string
                                                          operator:
                                                            type: string
                                                          values:
                                                            items:
                                                              type: string
                                                            type: array
                                                        required:
                                                        - key
                                                        - operator
                                                        type: object
                                                      type: array
                                                    matchLabels:
                                                      additionalProperties:
                                                        type: string
                                                      type: object
                                                  type: object
                                                  x-kubernetes-map-type: atomic
                                                namespaceSelector:
                                                  properties:
                                                    matchExpressions:
                                                      items:
                                                        properties:
                                                          key:
                                                            type: string
                                                          operator:
                                                            type: string
                                                          values:
                                                            items:
                                                              type: string
                                                            type: array
                                                        required:
                                                        - key
                                                        - operator
                                                        type: object
                                                      type: array
                                                    matchLabels:
                                                      additionalProperties:
                                                        type: string
                                                      type: object
                                                  type: object
                                                  x-kubernetes-map-type: atomic
                                                namespaces:
                                                  items:
                                                    type: string
                                                  type: array
                                                topologyKey:
                                                  type: string
                                              required:
                                              - topologyKey
                                              type: object
                                            weight:
                                              format: int32
                                              type: integer
                                          required:
                                          - podAffinityTerm
                                          - weight
                                          type: object
                                        type: array
                                      requiredDuringSchedulingIgnoredDuringExecution:
                                        items:
                                          properties:
                                            labelSelector:
                                              properties:
                                                matchExpressions:
                                                  items:
                                                    properties:
                                                      key:
                                                        type: string
                                                      operator:
                                                        type: string
                                                      values:
                                                        items:
                                                          type: string
                                                        type: array
                                                    required:
                                                    - key
                                                    - operator
                                                    type: object
                                                  type: array
                                                matchLabels:
                                                  additionalProperties:
                                                    type: string
                                                  type: object
                                              type: object
                                              x-kubernetes-map-type: atomic
                                            namespaceSelector:
                                              properties:
                                                matchExpressions:
                                                  items:
                                                    properties:
                                                      key:
                                                        type: string
                                                      operator:
                                                        type: string
                                                      values:
                                                        items:
                                                          type: string
                                                        type: array
                                                    required:
                                                    - key
                                                    - operator
                                                    type: object
                                                  type: array
                                                matchLabels:
                                                  additionalProperties:
                                                    type: string
                                                  type: object
                                              type: object
                                              x-kubernetes-map-type: atomic
                                            namespaces:
                                              items:
                                                type: string
                                              type: array
                                            topologyKey:
                                              type: string
                                          required:
                                          - topologyKey
                                          type: object
                                        type: array
                                    type: object
                                type: object
                              replicas:
                                format: int32
                                type: integer
                            type: object
                          ports:
                            items:
                              properties:
                                appProtocol:
                                  type: string
                                name:
                                  type: string
                                nodePort:
                                  format: int32
                                  type: integer
                                port:
                                  format: int32
                                  type: integer
                                protocol:
                                  default: TCP
                                  type: string
                                targetPort:
                                  anyOf:
                                  - type: integer
                                  - type: string
                                  x-kubernetes-int-or-string: true
                              required:
                              - port
                              type: object
                            type: array
                          type:
                            type: string
                        type: object
                      injectionEnabled:
                        type: boolean
                      istioInstallArgs:
                        items:
                          properties:
                            name:
                              type: string
                            setString:
                              type: boolean
                            value:
                              type: string
                            valueList:
                              items:
                                type: string
                              type: array
                          required:
                          - name
                          type: object
                        type: array
                      monitorChanges:
                        type: boolean
                      overrides:
                        items:
                          properties:
                            configMapRef:
                              properties:
                                key:
                                  type: string
                                name:
                                  type: string
                                optional:
                                  type: boolean
                              required:
                              - key
                              type: object
                              x-kubernetes-map-type: atomic
                            secretRef:
                              properties:
                                key:
                                  type: string
                                name:
                                  type: string
                                optional:
                                  type: boolean
                              required:
                              - key
                              type: object
                              x-kubernetes-map-type: atomic
                            values:
                              x-kubernetes-preserve-unknown-fields: true
                          type: object
                        type: array
                    type: object
                  jaegerOperator:
                    properties:
                      enabled:
                        type: boolean
                      monitorChanges:
                        type: boolean
                      overrides:
                        items:
                          properties:
                            configMapRef:
                              properties:
                                key:
                                  type: string
                                name:
                                  type: string
                                optional:
                                  type: boolean
                              required:
                              - key
                              type: object
                              x-kubernetes-map-type: atomic
                            secretRef:
                              properties:
                                key:
                                  type: string
                                name:
                                  type: string
                                optional:
                                  type: boolean
                              required:
                              - key
                              type: object
                              x-kubernetes-map-type: atomic
                            values:
                              x-kubernetes-preserve-unknown-fields: true
                          type: object
                        type: array
                    type: object
                  keycloak:
                    properties:
                      enabled:
                        type: boolean
                      keycloakInstallArgs:
                        items:
                          properties:
                            name:
                              type: string
                            setString:
                              type: boolean
                            value:
                              type: string
                            valueList:
                              items:
                                type: string
                              type: array
                          required:
                          - name
                          type: object
                        type: array
                      monitorChanges:
                        type: boolean
                      mysql:
                        properties:
                          monitorChanges:
                            type: boolean
                          mysqlInstallArgs:
                            items:
                              properties:
                                name:
                                  type: string
                                setString:
                                  type: boolean
                                value:
                                  type: string
                                valueList:
                                  items:
                                    type: string
                                  type: array
                              required:
                              - name
                              type: object
                            type: array
                          overrides:
                            items:
                              properties:
                                configMapRef:
                                  properties:
                                    key:
                                      type: string
                                    name:
                                      type: string
                                    optional:
                                      type: boolean
                                  required:
                                  - key
                                  type: object
                                  x-kubernetes-map-type: atomic
                                secretRef:
                                  properties:
                                    key:
                                      type: string
                                    name:
                                      type: string
                                    optional:
                                      type: boolean
                                  required:
                                  - key
                                  type: object
                                  x-kubernetes-map-type: atomic
                                values:
                                  x-kubernetes-preserve-unknown-fields: true
                              type: object
                            type: array
                          volumeSource:
                            properties:
                              awsElasticBlockStore:
                                properties:
                                  fsType:
                                    type: string
                                  partition:
                                    format: int32
                                    type: integer
                                  readOnly:
                                    type: boolean
                                  volumeID:
                                    type: string
                                required:
                                - volumeID
                                type: object
                              azureDisk:
                                properties:
                                  cachingMode:
                                    type: string
                                  diskName:
                                    type: string
                                  diskURI:
                                    type: string
                                  fsType:
                                    type: string
                                  kind:
                                    type: string
                                  readOnly:
                                    type: boolean
                                required:
                                - diskName
                                - diskURI
                                type: object
                              azureFile:
                                properties:
                                  readOnly:
                                    type: boolean
                                  secretName:
                                    type: string
                                  shareName:
                                    type: string
                                required:
                                - secretName
                                - shareName
                                type: object
                              cephfs:
                                properties:
                                  monitors:
                                    items:
                                      type: string
                                    type: array
                                  path:
                                    type: string
                                  readOnly:
                                    type: boolean
                                  secretFile:
                                    type: string
                                  secretRef:
                                    properties:
                                      name:
                                        type: string
                                    type: object
                                    x-kubernetes-map-type: atomic
                                  user:
                                    type: string
                                required:
                                - monitors
                                type: object
                              cinder:
                                properties:
                                  fsType:
                                    type: string
                                  readOnly:
                                    type: boolean
                                  secretRef:
                                    properties:
                                      name:
                                        type: string
                                    type: object
                                    x-kubernetes-map-type: atomic
                                  volumeID:
                                    type: string
                                required:
                                - volumeID
                                type: object
                              configMap:
                                properties:
                                  defaultMode:
                                    format: int32
                                    type: integer
                                  items:
                                    items:
                                      properties:
                                        key:
                                          type: string
                                        mode:
                                          format: int32
                                          type: integer
                                        path:
                                          type: string
                                      required:
                                      - key
                                      - path
                                      type: object
                                    type: array
                                  name:
                                    type: string
                                  optional:
                                    type: boolean
                                type: object
                                x-kubernetes-map-type: atomic
                              csi:
                                properties:
                                  driver:
                                    type: string
                                  fsType:
                                    type: string
                                  nodePublishSecretRef:
                                    properties:
                                      name:
                                        type: string
                                    type: object
                                    x-kubernetes-map-type: atomic
                                  readOnly:
                                    type: boolean
                                  volumeAttributes:
                                    additionalProperties:
                                      type: string
                                    type: object
                                required:
                                - driver
                                type: object
                              downwardAPI:
                                properties:
                                  defaultMode:
                                    format: int32
                                    type: integer
                                  items:
                                    items:
                                      properties:
                                        fieldRef:
                                          properties:
                                            apiVersion:
                                              type: string
                                            fieldPath:
                                              type: string
                                          required:
                                          - fieldPath
                                          type: object
                                          x-kubernetes-map-type: atomic
                                        mode:
                                          format: int32
                                          type: integer
                                        path:
                                          type: string
                                        resourceFieldRef:
                                          properties:
                                            containerName:
                                              type: string
                                            divisor:
                                              anyOf:
                                              - type: integer
                                              - type: string
                                              pattern: ^(\+|-)?(([0-9]+(\.[0-9]*)?)|(\.[0-9]+))(([KMGTPE]i)|[numkMGTPE]|([eE](\+|-)?(([0-9]+(\.[0-9]*)?)|(\.[0-9]+))))?$
                                              x-kubernetes-int-or-string: true
                                            resource:
                                              type: string
                                          required:
                                          - resource
                                          type: object
                                          x-kubernetes-map-type: atomic
                                      required:
                                      - path
                                      type: object
                                    type: array
                                type: object
                              emptyDir:
                                properties:
                                  medium:
                                    type: string
                                  sizeLimit:
                                    anyOf:
                                    - type: integer
                                    - type: string
                                    pattern: ^(\+|-)?(([0-9]+(\.[0-9]*)?)|(\.[0-9]+))(([KMGTPE]i)|[numkMGTPE]|([eE](\+|-)?(([0-9]+(\.[0-9]*)?)|(\.[0-9]+))))?$
                                    x-kubernetes-int-or-string: true
                                type: object
                              ephemeral:
                                properties:
                                  volumeClaimTemplate:
                                    properties:
                                      metadata:
                                        type: object
                                      spec:
                                        properties:
                                          accessModes:
                                            items:
                                              type: string
                                            type: array
                                          dataSource:
                                            properties:
                                              apiGroup:
                                                type: string
                                              kind:
                                                type: string
                                              name:
                                                type: string
                                            required:
                                            - kind
                                            - name
                                            type: object
                                            x-kubernetes-map-type: atomic
                                          dataSourceRef:
                                            properties:
                                              apiGroup:
                                                type: string
                                              kind:
                                                type: string
                                              name:
                                                type: string
                                            required:
                                            - kind
                                            - name
                                            type: object
                                            x-kubernetes-map-type: atomic
                                          resources:
                                            properties:
                                              limits:
                                                additionalProperties:
                                                  anyOf:
                                                  - type: integer
                                                  - type: string
                                                  pattern: ^(\+|-)?(([0-9]+(\.[0-9]*)?)|(\.[0-9]+))(([KMGTPE]i)|[numkMGTPE]|([eE](\+|-)?(([0-9]+(\.[0-9]*)?)|(\.[0-9]+))))?$
                                                  x-kubernetes-int-or-string: true
                                                type: object
                                              requests:
                                                additionalProperties:
                                                  anyOf:
                                                  - type: integer
                                                  - type: string
                                                  pattern: ^(\+|-)?(([0-9]+(\.[0-9]*)?)|(\.[0-9]+))(([KMGTPE]i)|[numkMGTPE]|([eE](\+|-)?(([0-9]+(\.[0-9]*)?)|(\.[0-9]+))))?$
                                                  x-kubernetes-int-or-string: true
                                                type: object
                                            type: object
                                          selector:
                                            properties:
                                              matchExpressions:
                                                items:
                                                  properties:
                                                    key:
                                                      type: string
                                                    operator:
                                                      type: string
                                                    values:
                                                      items:
                                                        type: string
                                                      type: array
                                                  required:
                                                  - key
                                                  - operator
                                                  type: object
                                                type: array
                                              matchLabels:
                                                additionalProperties:
                                                  type: string
                                                type: object
                                            type: object
                                            x-kubernetes-map-type: atomic
                                          storageClassName:
                                            type: string
                                          volumeMode:
                                            type: string
                                          volumeName:
                                            type: string
                                        type: object
                                    required:
                                    - spec
                                    type: object
                                type: object
                              fc:
                                properties:
                                  fsType:
                                    type: string
                                  lun:
                                    format: int32
                                    type: integer
                                  readOnly:
                                    type: boolean
                                  targetWWNs:
                                    items:
                                      type: string
                                    type: array
                                  wwids:
                                    items:
                                      type: string
                                    type: array
                                type: object
                              flexVolume:
                                properties:
                                  driver:
                                    type: string
                                  fsType:
                                    type: string
                                  options:
                                    additionalProperties:
                                      type: string
                                    type: object
                                  readOnly:
                                    type: boolean
                                  secretRef:
                                    properties:
                                      name:
                                        type: string
                                    type: object
                                    x-kubernetes-map-type: atomic
                                required:
                                - driver
                                type: object
                              flocker:
                                properties:
                                  datasetName:
                                    type: string
                                  datasetUUID:
                                    type: string
                                type: object
                              gcePersistentDisk:
                                properties:
                                  fsType:
                                    type: string
                                  partition:
                                    format: int32
                                    type: integer
                                  pdName:
                                    type: string
                                  readOnly:
                                    type: boolean
                                required:
                                - pdName
                                type: object
                              gitRepo:
                                properties:
                                  directory:
                                    type: string
                                  repository:
                                    type: string
                                  revision:
                                    type: string
                                required:
                                - repository
                                type: object
                              glusterfs:
                                properties:
                                  endpoints:
                                    type: string
                                  path:
                                    type: string
                                  readOnly:
                                    type: boolean
                                required:
                                - endpoints
                                - path
                                type: object
                              hostPath:
                                properties:
                                  path:
                                    type: string
                                  type:
                                    type: string
                                required:
                                - path
                                type: object
                              iscsi:
                                properties:
                                  chapAuthDiscovery:
                                    type: boolean
                                  chapAuthSession:
                                    type: boolean
                                  fsType:
                                    type: string
                                  initiatorName:
                                    type: string
                                  iqn:
                                    type: string
                                  iscsiInterface:
                                    type: string
                                  lun:
                                    format: int32
                                    type: integer
                                  portals:
                                    items:
                                      type: string
                                    type: array
                                  readOnly:
                                    type: boolean
                                  secretRef:
                                    properties:
                                      name:
                                        type: string
                                    type: object
                                    x-kubernetes-map-type: atomic
                                  targetPortal:
                                    type: string
                                required:
                                - iqn
                                - lun
                                - targetPortal
                                type: object
                              nfs:
                                properties:
                                  path:
                                    type: string
                                  readOnly:
                                    type: boolean
                                  server:
                                    type: string
                                required:
                                - path
                                - server
                                type: object
                              persistentVolumeClaim:
                                properties:
                                  claimName:
                                    type: string
                                  readOnly:
                                    type: boolean
                                required:
                                - claimName
                                type: object
                              photonPersistentDisk:
                                properties:
                                  fsType:
                                    type: string
                                  pdID:
                                    type: string
                                required:
                                - pdID
                                type: object
                              portworxVolume:
                                properties:
                                  fsType:
                                    type: string
                                  readOnly:
                                    type: boolean
                                  volumeID:
                                    type: string
                                required:
                                - volumeID
                                type: object
                              projected:
                                properties:
                                  defaultMode:
                                    format: int32
                                    type: integer
                                  sources:
                                    items:
                                      properties:
                                        configMap:
                                          properties:
                                            items:
                                              items:
                                                properties:
                                                  key:
                                                    type: string
                                                  mode:
                                                    format: int32
                                                    type: integer
                                                  path:
                                                    type: string
                                                required:
                                                - key
                                                - path
                                                type: object
                                              type: array
                                            name:
                                              type: string
                                            optional:
                                              type: boolean
                                          type: object
                                          x-kubernetes-map-type: atomic
                                        downwardAPI:
                                          properties:
                                            items:
                                              items:
                                                properties:
                                                  fieldRef:
                                                    properties:
                                                      apiVersion:
                                                        type: string
                                                      fieldPath:
                                                        type: string
                                                    required:
                                                    - fieldPath
                                                    type: object
                                                    x-kubernetes-map-type: atomic
                                                  mode:
                                                    format: int32
                                                    type: integer
                                                  path:
                                                    type: string
                                                  resourceFieldRef:
                                                    properties:
                                                      containerName:
                                                        type: string
                                                      divisor:
                                                        anyOf:
                                                        - type: integer
                                                        - type: string
                                                        pattern: ^(\+|-)?(([0-9]+(\.[0-9]*)?)|(\.[0-9]+))(([KMGTPE]i)|[numkMGTPE]|([eE](\+|-)?(([0-9]+(\.[0-9]*)?)|(\.[0-9]+))))?$
                                                        x-kubernetes-int-or-string: true
                                                      resource:
                                                        type: string
                                                    required:
                                                    - resource
                                                    type: object
                                                    x-kubernetes-map-type: atomic
                                                required:
                                                - path
                                                type: object
                                              type: array
                                          type: object
                                        secret:
                                          properties:
                                            items:
                                              items:
                                                properties:
                                                  key:
                                                    type: string
                                                  mode:
                                                    format: int32
                                                    type: integer
                                                  path:
                                                    type: string
                                                required:
                                                - key
                                                - path
                                                type: object
                                              type: array
                                            name:
                                              type: string
                                            optional:
                                              type: boolean
                                          type: object
                                          x-kubernetes-map-type: atomic
                                        serviceAccountToken:
                                          properties:
                                            audience:
                                              type: string
                                            expirationSeconds:
                                              format: int64
                                              type: integer
                                            path:
                                              type: string
                                          required:
                                          - path
                                          type: object
                                      type: object
                                    type: array
                                type: object
                              quobyte:
                                properties:
                                  group:
                                    type: string
                                  readOnly:
                                    type: boolean
                                  registry:
                                    type: string
                                  tenant:
                                    type: string
                                  user:
                                    type: string
                                  volume:
                                    type: string
                                required:
                                - registry
                                - volume
                                type: object
                              rbd:
                                properties:
                                  fsType:
                                    type: string
                                  image:
                                    type: string
                                  keyring:
                                    type: string
                                  monitors:
                                    items:
                                      type: string
                                    type: array
                                  pool:
                                    type: string
                                  readOnly:
                                    type: boolean
                                  secretRef:
                                    properties:
                                      name:
                                        type: string
                                    type: object
                                    x-kubernetes-map-type: atomic
                                  user:
                                    type: string
                                required:
                                - image
                                - monitors
                                type: object
                              scaleIO:
                                properties:
                                  fsType:
                                    type: string
                                  gateway:
                                    type: string
                                  protectionDomain:
                                    type: string
                                  readOnly:
                                    type: boolean
                                  secretRef:
                                    properties:
                                      name:
                                        type: string
                                    type: object
                                    x-kubernetes-map-type: atomic
                                  sslEnabled:
                                    type: boolean
                                  storageMode:
                                    type: string
                                  storagePool:
                                    type: string
                                  system:
                                    type: string
                                  volumeName:
                                    type: string
                                required:
                                - gateway
                                - secretRef
                                - system
                                type: object
                              secret:
                                properties:
                                  defaultMode:
                                    format: int32
                                    type: integer
                                  items:
                                    items:
                                      properties:
                                        key:
                                          type: string
                                        mode:
                                          format: int32
                                          type: integer
                                        path:
                                          type: string
                                      required:
                                      - key
                                      - path
                                      type: object
                                    type: array
                                  optional:
                                    type: boolean
                                  secretName:
                                    type: string
                                type: object
                              storageos:
                                properties:
                                  fsType:
                                    type: string
                                  readOnly:
                                    type: boolean
                                  secretRef:
                                    properties:
                                      name:
                                        type: string
                                    type: object
                                    x-kubernetes-map-type: atomic
                                  volumeName:
                                    type: string
                                  volumeNamespace:
                                    type: string
                                type: object
                              vsphereVolume:
                                properties:
                                  fsType:
                                    type: string
                                  storagePolicyID:
                                    type: string
                                  storagePolicyName:
                                    type: string
                                  volumePath:
                                    type: string
                                required:
                                - volumePath
                                type: object
                            type: object
                        type: object
                      overrides:
                        items:
                          properties:
                            configMapRef:
                              properties:
                                key:
                                  type: string
                                name:
                                  type: string
                                optional:
                                  type: boolean
                              required:
                              - key
                              type: object
                              x-kubernetes-map-type: atomic
                            secretRef:
                              properties:
                                key:
                                  type: string
                                name:
                                  type: string
                                optional:
                                  type: boolean
                              required:
                              - key
                              type: object
                              x-kubernetes-map-type: atomic
                            values:
                              x-kubernetes-preserve-unknown-fields: true
                          type: object
                        type: array
                    type: object
                  kiali:
                    properties:
                      enabled:
                        type: boolean
                      monitorChanges:
                        type: boolean
                      overrides:
                        items:
                          properties:
                            configMapRef:
                              properties:
                                key:
                                  type: string
                                name:
                                  type: string
                                optional:
                                  type: boolean
                              required:
                              - key
                              type: object
                              x-kubernetes-map-type: atomic
                            secretRef:
                              properties:
                                key:
                                  type: string
                                name:
                                  type: string
                                optional:
                                  type: boolean
                              required:
                              - key
                              type: object
                              x-kubernetes-map-type: atomic
                            values:
                              x-kubernetes-preserve-unknown-fields: true
                          type: object
                        type: array
                    type: object
                  kibana:
                    properties:
                      enabled:
                        type: boolean
                      plugins:
                        properties:
                          enabled:
                            type: boolean
                          installList:
                            items:
                              type: string
                            type: array
                        required:
                        - enabled
                        type: object
                      replicas:
                        format: int32
                        type: integer
                    type: object
                  kubeStateMetrics:
                    properties:
                      enabled:
                        type: boolean
                      monitorChanges:
                        type: boolean
                      overrides:
                        items:
                          properties:
                            configMapRef:
                              properties:
                                key:
                                  type: string
                                name:
                                  type: string
                                optional:
                                  type: boolean
                              required:
                              - key
                              type: object
                              x-kubernetes-map-type: atomic
                            secretRef:
                              properties:
                                key:
                                  type: string
                                name:
                                  type: string
                                optional:
                                  type: boolean
                              required:
                              - key
                              type: object
                              x-kubernetes-map-type: atomic
                            values:
                              x-kubernetes-preserve-unknown-fields: true
                          type: object
                        type: array
                    type: object
                  mySQLOperator:
                    properties:
                      enabled:
                        type: boolean
                      monitorChanges:
                        type: boolean
                      overrides:
                        items:
                          properties:
                            configMapRef:
                              properties:
                                key:
                                  type: string
                                name:
                                  type: string
                                optional:
                                  type: boolean
                              required:
                              - key
                              type: object
                              x-kubernetes-map-type: atomic
                            secretRef:
                              properties:
                                key:
                                  type: string
                                name:
                                  type: string
                                optional:
                                  type: boolean
                              required:
                              - key
                              type: object
                              x-kubernetes-map-type: atomic
                            values:
                              x-kubernetes-preserve-unknown-fields: true
                          type: object
                        type: array
                    type: object
                  oam:
                    properties:
                      enabled:
                        type: boolean
                      monitorChanges:
                        type: boolean
                      overrides:
                        items:
                          properties:
                            configMapRef:
                              properties:
                                key:
                                  type: string
                                name:
                                  type: string
                                optional:
                                  type: boolean
                              required:
                              - key
                              type: object
                              x-kubernetes-map-type: atomic
                            secretRef:
                              properties:
                                key:
                                  type: string
                                name:
                                  type: string
                                optional:
                                  type: boolean
                              required:
                              - key
                              type: object
                              x-kubernetes-map-type: atomic
                            values:
                              x-kubernetes-preserve-unknown-fields: true
                          type: object
                        type: array
                    type: object
                  prometheus:
                    properties:
                      enabled:
                        type: boolean
                    type: object
                  prometheusAdapter:
                    properties:
                      enabled:
                        type: boolean
                      monitorChanges:
                        type: boolean
                      overrides:
                        items:
                          properties:
                            configMapRef:
                              properties:
                                key:
                                  type: string
                                name:
                                  type: string
                                optional:
                                  type: boolean
                              required:
                              - key
                              type: object
                              x-kubernetes-map-type: atomic
                            secretRef:
                              properties:
                                key:
                                  type: string
                                name:
                                  type: string
                                optional:
                                  type: boolean
                              required:
                              - key
                              type: object
                              x-kubernetes-map-type: atomic
                            values:
                              x-kubernetes-preserve-unknown-fields: true
                          type: object
                        type: array
                    type: object
                  prometheusNodeExporter:
                    properties:
                      enabled:
                        type: boolean
                      monitorChanges:
                        type: boolean
                      overrides:
                        items:
                          properties:
                            configMapRef:
                              properties:
                                key:
                                  type: string
                                name:
                                  type: string
                                optional:
                                  type: boolean
                              required:
                              - key
                              type: object
                              x-kubernetes-map-type: atomic
                            secretRef:
                              properties:
                                key:
                                  type: string
                                name:
                                  type: string
                                optional:
                                  type: boolean
                              required:
                              - key
                              type: object
                              x-kubernetes-map-type: atomic
                            values:
                              x-kubernetes-preserve-unknown-fields: true
                          type: object
                        type: array
                    type: object
                  prometheusOperator:
                    properties:
                      enabled:
                        type: boolean
                      monitorChanges:
                        type: boolean
                      overrides:
                        items:
                          properties:
                            configMapRef:
                              properties:
                                key:
                                  type: string
                                name:
                                  type: string
                                optional:
                                  type: boolean
                              required:
                              - key
                              type: object
                              x-kubernetes-map-type: atomic
                            secretRef:
                              properties:
                                key:
                                  type: string
                                name:
                                  type: string
                                optional:
                                  type: boolean
                              required:
                              - key
                              type: object
                              x-kubernetes-map-type: atomic
                            values:
                              x-kubernetes-preserve-unknown-fields: true
                          type: object
                        type: array
                    type: object
                  prometheusPushgateway:
                    properties:
                      enabled:
                        type: boolean
                      monitorChanges:
                        type: boolean
                      overrides:
                        items:
                          properties:
                            configMapRef:
                              properties:
                                key:
                                  type: string
                                name:
                                  type: string
                                optional:
                                  type: boolean
                              required:
                              - key
                              type: object
                              x-kubernetes-map-type: atomic
                            secretRef:
                              properties:
                                key:
                                  type: string
                                name:
                                  type: string
                                optional:
                                  type: boolean
                              required:
                              - key
                              type: object
                              x-kubernetes-map-type: atomic
                            values:
                              x-kubernetes-preserve-unknown-fields: true
                          type: object
                        type: array
                    type: object
                  rancher:
                    properties:
                      enabled:
                        type: boolean
                      keycloakAuthEnabled:
                        type: boolean
                      monitorChanges:
                        type: boolean
                      overrides:
                        items:
                          properties:
                            configMapRef:
                              properties:
                                key:
                                  type: string
                                name:
                                  type: string
                                optional:
                                  type: boolean
                              required:
                              - key
                              type: object
                              x-kubernetes-map-type: atomic
                            secretRef:
                              properties:
                                key:
                                  type: string
                                name:
                                  type: string
                                optional:
                                  type: boolean
                              required:
                              - key
                              type: object
                              x-kubernetes-map-type: atomic
                            values:
                              x-kubernetes-preserve-unknown-fields: true
                          type: object
                        type: array
                    type: object
                  rancherBackup:
                    properties:
                      enabled:
                        type: boolean
                      monitorChanges:
                        type: boolean
                      overrides:
                        items:
                          properties:
                            configMapRef:
                              properties:
                                key:
                                  type: string
                                name:
                                  type: string
                                optional:
                                  type: boolean
                              required:
                              - key
                              type: object
                              x-kubernetes-map-type: atomic
                            secretRef:
                              properties:
                                key:
                                  type: string
                                name:
                                  type: string
                                optional:
                                  type: boolean
                              required:
                              - key
                              type: object
                              x-kubernetes-map-type: atomic
                            values:
                              x-kubernetes-preserve-unknown-fields: true
                          type: object
                        type: array
                    type: object
                  thanos:
                    properties:
                      enabled:
                        type: boolean
                      monitorChanges:
                        type: boolean
                      overrides:
                        items:
                          properties:
                            configMapRef:
                              properties:
                                key:
                                  type: string
                                name:
                                  type: string
                                optional:
                                  type: boolean
                              required:
                              - key
                              type: object
                              x-kubernetes-map-type: atomic
                            secretRef:
                              properties:
                                key:
                                  type: string
                                name:
                                  type: string
                                optional:
                                  type: boolean
                              required:
                              - key
                              type: object
                              x-kubernetes-map-type: atomic
                            values:
                              x-kubernetes-preserve-unknown-fields: true
                          type: object
                        type: array
                    type: object
                  velero:
                    properties:
                      enabled:
                        type: boolean
                      monitorChanges:
                        type: boolean
                      overrides:
                        items:
                          properties:
                            configMapRef:
                              properties:
                                key:
                                  type: string
                                name:
                                  type: string
                                optional:
                                  type: boolean
                              required:
                              - key
                              type: object
                              x-kubernetes-map-type: atomic
                            secretRef:
                              properties:
                                key:
                                  type: string
                                name:
                                  type: string
                                optional:
                                  type: boolean
                              required:
                              - key
                              type: object
                              x-kubernetes-map-type: atomic
                            values:
                              x-kubernetes-preserve-unknown-fields: true
                          type: object
                        type: array
                    type: object
                  verrazzano:
                    properties:
                      enabled:
                        type: boolean
                      installArgs:
                        items:
                          properties:
                            name:
                              type: string
                            setString:
                              type: boolean
                            value:
                              type: string
                            valueList:
                              items:
                                type: string
                              type: array
                          required:
                          - name
                          type: object
                        type: array
                      monitorChanges:
                        type: boolean
                      overrides:
                        items:
                          properties:
                            configMapRef:
                              properties:
                                key:
                                  type: string
                                name:
                                  type: string
                                optional:
                                  type: boolean
                              required:
                              - key
                              type: object
                              x-kubernetes-map-type: atomic
                            secretRef:
                              properties:
                                key:
                                  type: string
                                name:
                                  type: string
                                optional:
                                  type: boolean
                              required:
                              - key
                              type: object
                              x-kubernetes-map-type: atomic
                            values:
                              x-kubernetes-preserve-unknown-fields: true
                          type: object
                        type: array
                    type: object
                  weblogicOperator:
                    properties:
                      enabled:
                        type: boolean
                      monitorChanges:
                        type: boolean
                      overrides:
                        items:
                          properties:
                            configMapRef:
                              properties:
                                key:
                                  type: string
                                name:
                                  type: string
                                optional:
                                  type: boolean
                              required:
                              - key
                              type: object
                              x-kubernetes-map-type: atomic
                            secretRef:
                              properties:
                                key:
                                  type: string
                                name:
                                  type: string
                                optional:
                                  type: boolean
                              required:
                              - key
                              type: object
                              x-kubernetes-map-type: atomic
                            values:
                              x-kubernetes-preserve-unknown-fields: true
                          type: object
                        type: array
                    type: object
                type: object
              defaultVolumeSource:
                properties:
                  awsElasticBlockStore:
                    properties:
                      fsType:
                        type: string
                      partition:
                        format: int32
                        type: integer
                      readOnly:
                        type: boolean
                      volumeID:
                        type: string
                    required:
                    - volumeID
                    type: object
                  azureDisk:
                    properties:
                      cachingMode:
                        type: string
                      diskName:
                        type: string
                      diskURI:
                        type: string
                      fsType:
                        type: string
                      kind:
                        type: string
                      readOnly:
                        type: boolean
                    required:
                    - diskName
                    - diskURI
                    type: object
                  azureFile:
                    properties:
                      readOnly:
                        type: boolean
                      secretName:
                        type: string
                      shareName:
                        type: string
                    required:
                    - secretName
                    - shareName
                    type: object
                  cephfs:
                    properties:
                      monitors:
                        items:
                          type: string
                        type: array
                      path:
                        type: string
                      readOnly:
                        type: boolean
                      secretFile:
                        type: string
                      secretRef:
                        properties:
                          name:
                            type: string
                        type: object
                        x-kubernetes-map-type: atomic
                      user:
                        type: string
                    required:
                    - monitors
                    type: object
                  cinder:
                    properties:
                      fsType:
                        type: string
                      readOnly:
                        type: boolean
                      secretRef:
                        properties:
                          name:
                            type: string
                        type: object
                        x-kubernetes-map-type: atomic
                      volumeID:
                        type: string
                    required:
                    - volumeID
                    type: object
                  configMap:
                    properties:
                      defaultMode:
                        format: int32
                        type: integer
                      items:
                        items:
                          properties:
                            key:
                              type: string
                            mode:
                              format: int32
                              type: integer
                            path:
                              type: string
                          required:
                          - key
                          - path
                          type: object
                        type: array
                      name:
                        type: string
                      optional:
                        type: boolean
                    type: object
                    x-kubernetes-map-type: atomic
                  csi:
                    properties:
                      driver:
                        type: string
                      fsType:
                        type: string
                      nodePublishSecretRef:
                        properties:
                          name:
                            type: string
                        type: object
                        x-kubernetes-map-type: atomic
                      readOnly:
                        type: boolean
                      volumeAttributes:
                        additionalProperties:
                          type: string
                        type: object
                    required:
                    - driver
                    type: object
                  downwardAPI:
                    properties:
                      defaultMode:
                        format: int32
                        type: integer
                      items:
                        items:
                          properties:
                            fieldRef:
                              properties:
                                apiVersion:
                                  type: string
                                fieldPath:
                                  type: string
                              required:
                              - fieldPath
                              type: object
                              x-kubernetes-map-type: atomic
                            mode:
                              format: int32
                              type: integer
                            path:
                              type: string
                            resourceFieldRef:
                              properties:
                                containerName:
                                  type: string
                                divisor:
                                  anyOf:
                                  - type: integer
                                  - type: string
                                  pattern: ^(\+|-)?(([0-9]+(\.[0-9]*)?)|(\.[0-9]+))(([KMGTPE]i)|[numkMGTPE]|([eE](\+|-)?(([0-9]+(\.[0-9]*)?)|(\.[0-9]+))))?$
                                  x-kubernetes-int-or-string: true
                                resource:
                                  type: string
                              required:
                              - resource
                              type: object
                              x-kubernetes-map-type: atomic
                          required:
                          - path
                          type: object
                        type: array
                    type: object
                  emptyDir:
                    properties:
                      medium:
                        type: string
                      sizeLimit:
                        anyOf:
                        - type: integer
                        - type: string
                        pattern: ^(\+|-)?(([0-9]+(\.[0-9]*)?)|(\.[0-9]+))(([KMGTPE]i)|[numkMGTPE]|([eE](\+|-)?(([0-9]+(\.[0-9]*)?)|(\.[0-9]+))))?$
                        x-kubernetes-int-or-string: true
                    type: object
                  ephemeral:
                    properties:
                      volumeClaimTemplate:
                        properties:
                          metadata:
                            type: object
                          spec:
                            properties:
                              accessModes:
                                items:
                                  type: string
                                type: array
                              dataSource:
                                properties:
                                  apiGroup:
                                    type: string
                                  kind:
                                    type: string
                                  name:
                                    type: string
                                required:
                                - kind
                                - name
                                type: object
                                x-kubernetes-map-type: atomic
                              dataSourceRef:
                                properties:
                                  apiGroup:
                                    type: string
                                  kind:
                                    type: string
                                  name:
                                    type: string
                                required:
                                - kind
                                - name
                                type: object
                                x-kubernetes-map-type: atomic
                              resources:
                                properties:
                                  limits:
                                    additionalProperties:
                                      anyOf:
                                      - type: integer
                                      - type: string
                                      pattern: ^(\+|-)?(([0-9]+(\.[0-9]*)?)|(\.[0-9]+))(([KMGTPE]i)|[numkMGTPE]|([eE](\+|-)?(([0-9]+(\.[0-9]*)?)|(\.[0-9]+))))?$
                                      x-kubernetes-int-or-string: true
                                    type: object
                                  requests:
                                    additionalProperties:
                                      anyOf:
                                      - type: integer
                                      - type: string
                                      pattern: ^(\+|-)?(([0-9]+(\.[0-9]*)?)|(\.[0-9]+))(([KMGTPE]i)|[numkMGTPE]|([eE](\+|-)?(([0-9]+(\.[0-9]*)?)|(\.[0-9]+))))?$
                                      x-kubernetes-int-or-string: true
                                    type: object
                                type: object
                              selector:
                                properties:
                                  matchExpressions:
                                    items:
                                      properties:
                                        key:
                                          type: string
                                        operator:
                                          type: string
                                        values:
                                          items:
                                            type: string
                                          type: array
                                      required:
                                      - key
                                      - operator
                                      type: object
                                    type: array
                                  matchLabels:
                                    additionalProperties:
                                      type: string
                                    type: object
                                type: object
                                x-kubernetes-map-type: atomic
                              storageClassName:
                                type: string
                              volumeMode:
                                type: string
                              volumeName:
                                type: string
                            type: object
                        required:
                        - spec
                        type: object
                    type: object
                  fc:
                    properties:
                      fsType:
                        type: string
                      lun:
                        format: int32
                        type: integer
                      readOnly:
                        type: boolean
                      targetWWNs:
                        items:
                          type: string
                        type: array
                      wwids:
                        items:
                          type: string
                        type: array
                    type: object
                  flexVolume:
                    properties:
                      driver:
                        type: string
                      fsType:
                        type: string
                      options:
                        additionalProperties:
                          type: string
                        type: object
                      readOnly:
                        type: boolean
                      secretRef:
                        properties:
                          name:
                            type: string
                        type: object
                        x-kubernetes-map-type: atomic
                    required:
                    - driver
                    type: object
                  flocker:
                    properties:
                      datasetName:
                        type: string
                      datasetUUID:
                        type: string
                    type: object
                  gcePersistentDisk:
                    properties:
                      fsType:
                        type: string
                      partition:
                        format: int32
                        type: integer
                      pdName:
                        type: string
                      readOnly:
                        type: boolean
                    required:
                    - pdName
                    type: object
                  gitRepo:
                    properties:
                      directory:
                        type: string
                      repository:
                        type: string
                      revision:
                        type: string
                    required:
                    - repository
                    type: object
                  glusterfs:
                    properties:
                      endpoints:
                        type: string
                      path:
                        type: string
                      readOnly:
                        type: boolean
                    required:
                    - endpoints
                    - path
                    type: object
                  hostPath:
                    properties:
                      path:
                        type: string
                      type:
                        type: string
                    required:
                    - path
                    type: object
                  iscsi:
                    properties:
                      chapAuthDiscovery:
                        type: boolean
                      chapAuthSession:
                        type: boolean
                      fsType:
                        type: string
                      initiatorName:
                        type: string
                      iqn:
                        type: string
                      iscsiInterface:
                        type: string
                      lun:
                        format: int32
                        type: integer
                      portals:
                        items:
                          type: string
                        type: array
                      readOnly:
                        type: boolean
                      secretRef:
                        properties:
                          name:
                            type: string
                        type: object
                        x-kubernetes-map-type: atomic
                      targetPortal:
                        type: string
                    required:
                    - iqn
                    - lun
                    - targetPortal
                    type: object
                  nfs:
                    properties:
                      path:
                        type: string
                      readOnly:
                        type: boolean
                      server:
                        type: string
                    required:
                    - path
                    - server
                    type: object
                  persistentVolumeClaim:
                    properties:
                      claimName:
                        type: string
                      readOnly:
                        type: boolean
                    required:
                    - claimName
                    type: object
                  photonPersistentDisk:
                    properties:
                      fsType:
                        type: string
                      pdID:
                        type: string
                    required:
                    - pdID
                    type: object
                  portworxVolume:
                    properties:
                      fsType:
                        type: string
                      readOnly:
                        type: boolean
                      volumeID:
                        type: string
                    required:
                    - volumeID
                    type: object
                  projected:
                    properties:
                      defaultMode:
                        format: int32
                        type: integer
                      sources:
                        items:
                          properties:
                            configMap:
                              properties:
                                items:
                                  items:
                                    properties:
                                      key:
                                        type: string
                                      mode:
                                        format: int32
                                        type: integer
                                      path:
                                        type: string
                                    required:
                                    - key
                                    - path
                                    type: object
                                  type: array
                                name:
                                  type: string
                                optional:
                                  type: boolean
                              type: object
                              x-kubernetes-map-type: atomic
                            downwardAPI:
                              properties:
                                items:
                                  items:
                                    properties:
                                      fieldRef:
                                        properties:
                                          apiVersion:
                                            type: string
                                          fieldPath:
                                            type: string
                                        required:
                                        - fieldPath
                                        type: object
                                        x-kubernetes-map-type: atomic
                                      mode:
                                        format: int32
                                        type: integer
                                      path:
                                        type: string
                                      resourceFieldRef:
                                        properties:
                                          containerName:
                                            type: string
                                          divisor:
                                            anyOf:
                                            - type: integer
                                            - type: string
                                            pattern: ^(\+|-)?(([0-9]+(\.[0-9]*)?)|(\.[0-9]+))(([KMGTPE]i)|[numkMGTPE]|([eE](\+|-)?(([0-9]+(\.[0-9]*)?)|(\.[0-9]+))))?$
                                            x-kubernetes-int-or-string: true
                                          resource:
                                            type: string
                                        required:
                                        - resource
                                        type: object
                                        x-kubernetes-map-type: atomic
                                    required:
                                    - path
                                    type: object
                                  type: array
                              type: object
                            secret:
                              properties:
                                items:
                                  items:
                                    properties:
                                      key:
                                        type: string
                                      mode:
                                        format: int32
                                        type: integer
                                      path:
                                        type: string
                                    required:
                                    - key
                                    - path
                                    type: object
                                  type: array
                                name:
                                  type: string
                                optional:
                                  type: boolean
                              type: object
                              x-kubernetes-map-type: atomic
                            serviceAccountToken:
                              properties:
                                audience:
                                  type: string
                                expirationSeconds:
                                  format: int64
                                  type: integer
                                path:
                                  type: string
                              required:
                              - path
                              type: object
                          type: object
                        type: array
                    type: object
                  quobyte:
                    properties:
                      group:
                        type: string
                      readOnly:
                        type: boolean
                      registry:
                        type: string
                      tenant:
                        type: string
                      user:
                        type: string
                      volume:
                        type: string
                    required:
                    - registry
                    - volume
                    type: object
                  rbd:
                    properties:
                      fsType:
                        type: string
                      image:
                        type: string
                      keyring:
                        type: string
                      monitors:
                        items:
                          type: string
                        type: array
                      pool:
                        type: string
                      readOnly:
                        type: boolean
                      secretRef:
                        properties:
                          name:
                            type: string
                        type: object
                        x-kubernetes-map-type: atomic
                      user:
                        type: string
                    required:
                    - image
                    - monitors
                    type: object
                  scaleIO:
                    properties:
                      fsType:
                        type: string
                      gateway:
                        type: string
                      protectionDomain:
                        type: string
                      readOnly:
                        type: boolean
                      secretRef:
                        properties:
                          name:
                            type: string
                        type: object
                        x-kubernetes-map-type: atomic
                      sslEnabled:
                        type: boolean
                      storageMode:
                        type: string
                      storagePool:
                        type: string
                      system:
                        type: string
                      volumeName:
                        type: string
                    required:
                    - gateway
                    - secretRef
                    - system
                    type: object
                  secret:
                    properties:
                      defaultMode:
                        format: int32
                        type: integer
                      items:
                        items:
                          properties:
                            key:
                              type: string
                            mode:
                              format: int32
                              type: integer
                            path:
                              type: string
                          required:
                          - key
                          - path
                          type: object
                        type: array
                      optional:
                        type: boolean
                      secretName:
                        type: string
                    type: object
                  storageos:
                    properties:
                      fsType:
                        type: string
                      readOnly:
                        type: boolean
                      secretRef:
                        properties:
                          name:
                            type: string
                        type: object
                        x-kubernetes-map-type: atomic
                      volumeName:
                        type: string
                      volumeNamespace:
                        type: string
                    type: object
                  vsphereVolume:
                    properties:
                      fsType:
                        type: string
                      storagePolicyID:
                        type: string
                      storagePolicyName:
                        type: string
                      volumePath:
                        type: string
                    required:
                    - volumePath
                    type: object
                type: object
              environmentName:
                type: string
              profile:
                type: string
              security:
                properties:
                  adminSubjects:
                    items:
                      properties:
                        apiGroup:
                          type: string
                        kind:
                          type: string
                        name:
                          type: string
                        namespace:
                          type: string
                      required:
                      - kind
                      - name
                      type: object
                      x-kubernetes-map-type: atomic
                    type: array
                  monitorSubjects:
                    items:
                      properties:
                        apiGroup:
                          type: string
                        kind:
                          type: string
                        name:
                          type: string
                        namespace:
                          type: string
                      required:
                      - kind
                      - name
                      type: object
                      x-kubernetes-map-type: atomic
                    type: array
                type: object
              version:
                type: string
              volumeClaimSpecTemplates:
                items:
                  properties:
                    metadata:
                      type: object
                      x-kubernetes-preserve-unknown-fields: true
                    spec:
                      properties:
                        accessModes:
                          items:
                            type: string
                          type: array
                        dataSource:
                          properties:
                            apiGroup:
                              type: string
                            kind:
                              type: string
                            name:
                              type: string
                          required:
                          - kind
                          - name
                          type: object
                          x-kubernetes-map-type: atomic
                        dataSourceRef:
                          properties:
                            apiGroup:
                              type: string
                            kind:
                              type: string
                            name:
                              type: string
                          required:
                          - kind
                          - name
                          type: object
                          x-kubernetes-map-type: atomic
                        resources:
                          properties:
                            limits:
                              additionalProperties:
                                anyOf:
                                - type: integer
                                - type: string
                                pattern: ^(\+|-)?(([0-9]+(\.[0-9]*)?)|(\.[0-9]+))(([KMGTPE]i)|[numkMGTPE]|([eE](\+|-)?(([0-9]+(\.[0-9]*)?)|(\.[0-9]+))))?$
                                x-kubernetes-int-or-string: true
                              type: object
                            requests:
                              additionalProperties:
                                anyOf:
                                - type: integer
                                - type: string
                                pattern: ^(\+|-)?(([0-9]+(\.[0-9]*)?)|(\.[0-9]+))(([KMGTPE]i)|[numkMGTPE]|([eE](\+|-)?(([0-9]+(\.[0-9]*)?)|(\.[0-9]+))))?$
                                x-kubernetes-int-or-string: true
                              type: object
                          type: object
                        selector:
                          properties:
                            matchExpressions:
                              items:
                                properties:
                                  key:
                                    type: string
                                  operator:
                                    type: string
                                  values:
                                    items:
                                      type: string
                                    type: array
                                required:
                                - key
                                - operator
                                type: object
                              type: array
                            matchLabels:
                              additionalProperties:
                                type: string
                              type: object
                          type: object
                          x-kubernetes-map-type: atomic
                        storageClassName:
                          type: string
                        volumeMode:
                          type: string
                        volumeName:
                          type: string
                      type: object
                  type: object
                type: array
            type: object
          status:
            properties:
              available:
                type: string
              components:
                additionalProperties:
                  properties:
                    available:
                      type: string
                    conditions:
                      items:
                        properties:
                          lastTransitionTime:
                            type: string
                          message:
                            type: string
                          status:
                            type: string
                          type:
                            type: string
                        required:
                        - status
                        - type
                        type: object
                      type: array
                    lastReconciledGeneration:
                      format: int64
                      type: integer
                    name:
                      type: string
                    reconcilingGeneration:
                      format: int64
                      type: integer
                    state:
                      type: string
                    version:
                      type: string
                  type: object
                type: object
              conditions:
                items:
                  properties:
                    lastTransitionTime:
                      type: string
                    message:
                      type: string
                    status:
                      type: string
                    type:
                      type: string
                  required:
                  - status
                  - type
                  type: object
                type: array
              instance:
                properties:
                  argoCDUrl:
                    type: string
                  consoleUrl:
                    type: string
                  elasticUrl:
                    type: string
                  grafanaUrl:
                    type: string
                  jaegerUrl:
                    type: string
                  keyCloakUrl:
                    type: string
                  kialiUrl:
                    type: string
                  kibanaUrl:
                    type: string
                  prometheusUrl:
                    type: string
                  rancherUrl:
                    type: string
                  thanosQueryUrl:
                    type: string
                type: object
              state:
                type: string
              version:
                type: string
            type: object
        type: object
    served: true
    storage: false
    subresources:
      status: {}
  - additionalPrinterColumns:
    - description: Available/Enabled Verrazzano Components.
      jsonPath: .status.available
      name: Available
      type: string
    - description: The current status of the install/uninstall.
      jsonPath: .status.conditions[-1:].type
      name: Status
      type: string
    - description: The current version of the Verrazzano installation.
      jsonPath: .status.version
      name: Version
      type: string
    name: v1beta1
    schema:
      openAPIV3Schema:
        properties:
          apiVersion:
            type: string
          kind:
            type: string
          metadata:
            type: object
          spec:
            properties:
              components:
                properties:
                  applicationOperator:
                    properties:
                      enabled:
                        type: boolean
                      monitorChanges:
                        type: boolean
                      overrides:
                        items:
                          properties:
                            configMapRef:
                              properties:
                                key:
                                  type: string
                                name:
                                  type: string
                                optional:
                                  type: boolean
                              required:
                              - key
                              type: object
                              x-kubernetes-map-type: atomic
                            secretRef:
                              properties:
                                key:
                                  type: string
                                name:
                                  type: string
                                optional:
                                  type: boolean
                              required:
                              - key
                              type: object
                              x-kubernetes-map-type: atomic
                            values:
                              x-kubernetes-preserve-unknown-fields: true
                          type: object
                        type: array
                    type: object
                  argoCD:
                    properties:
                      enabled:
                        type: boolean
                      monitorChanges:
                        type: boolean
                      overrides:
                        items:
                          properties:
                            configMapRef:
                              properties:
                                key:
                                  type: string
                                name:
                                  type: string
                                optional:
                                  type: boolean
                              required:
                              - key
                              type: object
                              x-kubernetes-map-type: atomic
                            secretRef:
                              properties:
                                key:
                                  type: string
                                name:
                                  type: string
                                optional:
                                  type: boolean
                              required:
                              - key
                              type: object
                              x-kubernetes-map-type: atomic
                            values:
                              x-kubernetes-preserve-unknown-fields: true
                          type: object
                        type: array
                    type: object
                  authProxy:
                    properties:
                      enabled:
                        type: boolean
                      monitorChanges:
                        type: boolean
                      overrides:
                        items:
                          properties:
                            configMapRef:
                              properties:
                                key:
                                  type: string
                                name:
                                  type: string
                                optional:
                                  type: boolean
                              required:
                              - key
                              type: object
                              x-kubernetes-map-type: atomic
                            secretRef:
                              properties:
                                key:
                                  type: string
                                name:
                                  type: string
                                optional:
                                  type: boolean
                              required:
                              - key
                              type: object
                              x-kubernetes-map-type: atomic
                            values:
                              x-kubernetes-preserve-unknown-fields: true
                          type: object
                        type: array
                    type: object
                  capi:
                    properties:
                      enabled:
                        type: boolean
                    type: object
                  certManager:
                    properties:
                      certificate:
                        properties:
                          acme:
                            properties:
                              emailAddress:
                                type: string
                              environment:
                                type: string
                              provider:
                                type: string
                            required:
                            - provider
                            type: object
                          ca:
                            properties:
                              clusterResourceNamespace:
                                type: string
                              secretName:
                                type: string
                            required:
                            - clusterResourceNamespace
                            - secretName
                            type: object
                        type: object
                      enabled:
                        type: boolean
                      monitorChanges:
                        type: boolean
                      overrides:
                        items:
                          properties:
                            configMapRef:
                              properties:
                                key:
                                  type: string
                                name:
                                  type: string
                                optional:
                                  type: boolean
                              required:
                              - key
                              type: object
                              x-kubernetes-map-type: atomic
                            secretRef:
                              properties:
                                key:
                                  type: string
                                name:
                                  type: string
                                optional:
                                  type: boolean
                              required:
                              - key
                              type: object
                              x-kubernetes-map-type: atomic
                            values:
                              x-kubernetes-preserve-unknown-fields: true
                          type: object
                        type: array
                    type: object
                  certManagerWebhookOCI:
                    properties:
                      enabled:
                        type: boolean
                      monitorChanges:
                        type: boolean
                      overrides:
                        items:
                          properties:
                            configMapRef:
                              properties:
                                key:
                                  type: string
                                name:
                                  type: string
                                optional:
                                  type: boolean
                              required:
                              - key
                              type: object
                              x-kubernetes-map-type: atomic
                            secretRef:
                              properties:
                                key:
                                  type: string
                                name:
                                  type: string
                                optional:
                                  type: boolean
                              required:
                              - key
                              type: object
                              x-kubernetes-map-type: atomic
                            values:
                              x-kubernetes-preserve-unknown-fields: true
                          type: object
                        type: array
                    type: object
                  clusterIssuer:
                    properties:
                      ca:
                        properties:
                          secretName:
                            type: string
                        required:
                        - secretName
                        type: object
                      clusterResourceNamespace:
                        default: cert-manager
                        type: string
                      enabled:
                        default: true
                        type: boolean
                      letsEncrypt:
                        properties:
                          emailAddress:
                            type: string
                          environment:
                            type: string
                          provider:
                            type: string
                        required:
                        - provider
                        type: object
                    type: object
                  clusterOperator:
                    properties:
                      enabled:
                        type: boolean
                      monitorChanges:
                        type: boolean
                      overrides:
                        items:
                          properties:
                            configMapRef:
                              properties:
                                key:
                                  type: string
                                name:
                                  type: string
                                optional:
                                  type: boolean
                              required:
                              - key
                              type: object
                              x-kubernetes-map-type: atomic
                            secretRef:
                              properties:
                                key:
                                  type: string
                                name:
                                  type: string
                                optional:
                                  type: boolean
                              required:
                              - key
                              type: object
                              x-kubernetes-map-type: atomic
                            values:
                              x-kubernetes-preserve-unknown-fields: true
                          type: object
                        type: array
                    type: object
                  coherenceOperator:
                    properties:
                      enabled:
                        type: boolean
                      monitorChanges:
                        type: boolean
                      overrides:
                        items:
                          properties:
                            configMapRef:
                              properties:
                                key:
                                  type: string
                                name:
                                  type: string
                                optional:
                                  type: boolean
                              required:
                              - key
                              type: object
                              x-kubernetes-map-type: atomic
                            secretRef:
                              properties:
                                key:
                                  type: string
                                name:
                                  type: string
                                optional:
                                  type: boolean
                              required:
                              - key
                              type: object
                              x-kubernetes-map-type: atomic
                            values:
                              x-kubernetes-preserve-unknown-fields: true
                          type: object
                        type: array
                    type: object
                  console:
                    properties:
                      enabled:
                        type: boolean
                      monitorChanges:
                        type: boolean
                      overrides:
                        items:
                          properties:
                            configMapRef:
                              properties:
                                key:
                                  type: string
                                name:
                                  type: string
                                optional:
                                  type: boolean
                              required:
                              - key
                              type: object
                              x-kubernetes-map-type: atomic
                            secretRef:
                              properties:
                                key:
                                  type: string
                                name:
                                  type: string
                                optional:
                                  type: boolean
                              required:
                              - key
                              type: object
                              x-kubernetes-map-type: atomic
                            values:
                              x-kubernetes-preserve-unknown-fields: true
                          type: object
                        type: array
                    type: object
                  dns:
                    properties:
                      external:
                        properties:
                          suffix:
                            type: string
                        required:
                        - suffix
                        type: object
                      monitorChanges:
                        type: boolean
                      oci:
                        properties:
                          dnsScope:
                            type: string
                          dnsZoneCompartmentOCID:
                            type: string
                          dnsZoneName:
                            type: string
                          dnsZoneOCID:
                            type: string
                          ociConfigSecret:
                            type: string
                        required:
                        - dnsZoneCompartmentOCID
                        - dnsZoneName
                        - dnsZoneOCID
                        - ociConfigSecret
                        type: object
                      overrides:
                        items:
                          properties:
                            configMapRef:
                              properties:
                                key:
                                  type: string
                                name:
                                  type: string
                                optional:
                                  type: boolean
                              required:
                              - key
                              type: object
                              x-kubernetes-map-type: atomic
                            secretRef:
                              properties:
                                key:
                                  type: string
                                name:
                                  type: string
                                optional:
                                  type: boolean
                              required:
                              - key
                              type: object
                              x-kubernetes-map-type: atomic
                            values:
                              x-kubernetes-preserve-unknown-fields: true
                          type: object
                        type: array
                      wildcard:
                        properties:
                          domain:
                            type: string
                        required:
                        - domain
                        type: object
                    type: object
<<<<<<< HEAD
                  externalCertManager:
                    properties:
                      certificate:
                        properties:
                          acme:
                            properties:
                              emailAddress:
                                type: string
                              environment:
                                type: string
                              provider:
                                type: string
                            required:
                            - provider
                            type: object
                          ca:
                            properties:
                              clusterResourceNamespace:
                                type: string
                              secretName:
                                type: string
                            required:
                            - clusterResourceNamespace
                            - secretName
                            type: object
                        type: object
                      clusterResourceNamespace:
                        type: string
                      enabled:
                        type: boolean
                      namespace:
                        default: cert-manager
                        type: string
                      serviceAccount:
                        default: cert-manager
                        type: string
                    type: object
                  fluentOperator:
                    properties:
                      enabled:
                        type: boolean
                      monitorChanges:
                        type: boolean
                      overrides:
                        items:
                          properties:
                            configMapRef:
                              properties:
                                key:
                                  type: string
                                name:
                                  type: string
                                optional:
                                  type: boolean
                              required:
                              - key
                              type: object
                              x-kubernetes-map-type: atomic
                            secretRef:
                              properties:
                                key:
                                  type: string
                                name:
                                  type: string
                                optional:
                                  type: boolean
                              required:
                              - key
                              type: object
                              x-kubernetes-map-type: atomic
                            values:
                              x-kubernetes-preserve-unknown-fields: true
                          type: object
                        type: array
                    type: object
                  fluentbitOpensearchOutput:
                    properties:
                      enabled:
                        type: boolean
                      monitorChanges:
                        type: boolean
                      overrides:
                        items:
                          properties:
                            configMapRef:
                              properties:
                                key:
                                  type: string
                                name:
                                  type: string
                                optional:
                                  type: boolean
                              required:
                              - key
                              type: object
                              x-kubernetes-map-type: atomic
                            secretRef:
                              properties:
                                key:
                                  type: string
                                name:
                                  type: string
                                optional:
                                  type: boolean
                              required:
                              - key
                              type: object
                              x-kubernetes-map-type: atomic
                            values:
                              x-kubernetes-preserve-unknown-fields: true
                          type: object
                        type: array
                    type: object
=======
>>>>>>> 00f763fd
                  fluentd:
                    properties:
                      enabled:
                        type: boolean
                      extraVolumeMounts:
                        items:
                          properties:
                            destination:
                              type: string
                            readOnly:
                              type: boolean
                            source:
                              type: string
                          required:
                          - source
                          type: object
                        type: array
                      monitorChanges:
                        type: boolean
                      oci:
                        properties:
                          apiSecret:
                            type: string
                          defaultAppLogId:
                            type: string
                          systemLogId:
                            type: string
                        required:
                        - defaultAppLogId
                        - systemLogId
                        type: object
                      opensearchSecret:
                        type: string
                      opensearchURL:
                        type: string
                      overrides:
                        items:
                          properties:
                            configMapRef:
                              properties:
                                key:
                                  type: string
                                name:
                                  type: string
                                optional:
                                  type: boolean
                              required:
                              - key
                              type: object
                              x-kubernetes-map-type: atomic
                            secretRef:
                              properties:
                                key:
                                  type: string
                                name:
                                  type: string
                                optional:
                                  type: boolean
                              required:
                              - key
                              type: object
                              x-kubernetes-map-type: atomic
                            values:
                              x-kubernetes-preserve-unknown-fields: true
                          type: object
                        type: array
                    type: object
                  grafana:
                    properties:
                      database:
                        properties:
                          host:
                            type: string
                          name:
                            type: string
                        type: object
                      enabled:
                        type: boolean
                      replicas:
                        format: int32
                        type: integer
                      smtp:
                        properties:
                          certFileKey:
                            type: string
                          ehloIdentity:
                            type: string
                          enabled:
                            type: boolean
                          existingSecret:
                            type: string
                          fromAddress:
                            type: string
                          fromName:
                            type: string
                          host:
                            type: string
                          keyFileKey:
                            type: string
                          passwordKey:
                            type: string
                          skipVerify:
                            type: boolean
                          startTLSPolicy:
                            type: string
                          userKey:
                            type: string
                        type: object
                    type: object
                  ingressNGINX:
                    properties:
                      enabled:
                        type: boolean
                      ingressClassName:
                        type: string
                      monitorChanges:
                        type: boolean
                      overrides:
                        items:
                          properties:
                            configMapRef:
                              properties:
                                key:
                                  type: string
                                name:
                                  type: string
                                optional:
                                  type: boolean
                              required:
                              - key
                              type: object
                              x-kubernetes-map-type: atomic
                            secretRef:
                              properties:
                                key:
                                  type: string
                                name:
                                  type: string
                                optional:
                                  type: boolean
                              required:
                              - key
                              type: object
                              x-kubernetes-map-type: atomic
                            values:
                              x-kubernetes-preserve-unknown-fields: true
                          type: object
                        type: array
                      ports:
                        items:
                          properties:
                            appProtocol:
                              type: string
                            name:
                              type: string
                            nodePort:
                              format: int32
                              type: integer
                            port:
                              format: int32
                              type: integer
                            protocol:
                              default: TCP
                              type: string
                            targetPort:
                              anyOf:
                              - type: integer
                              - type: string
                              x-kubernetes-int-or-string: true
                          required:
                          - port
                          type: object
                        type: array
                      type:
                        type: string
                    type: object
                  istio:
                    properties:
                      enabled:
                        type: boolean
                      injectionEnabled:
                        type: boolean
                      monitorChanges:
                        type: boolean
                      overrides:
                        items:
                          properties:
                            configMapRef:
                              properties:
                                key:
                                  type: string
                                name:
                                  type: string
                                optional:
                                  type: boolean
                              required:
                              - key
                              type: object
                              x-kubernetes-map-type: atomic
                            secretRef:
                              properties:
                                key:
                                  type: string
                                name:
                                  type: string
                                optional:
                                  type: boolean
                              required:
                              - key
                              type: object
                              x-kubernetes-map-type: atomic
                            values:
                              x-kubernetes-preserve-unknown-fields: true
                          type: object
                        type: array
                    type: object
                  jaegerOperator:
                    properties:
                      enabled:
                        type: boolean
                      monitorChanges:
                        type: boolean
                      overrides:
                        items:
                          properties:
                            configMapRef:
                              properties:
                                key:
                                  type: string
                                name:
                                  type: string
                                optional:
                                  type: boolean
                              required:
                              - key
                              type: object
                              x-kubernetes-map-type: atomic
                            secretRef:
                              properties:
                                key:
                                  type: string
                                name:
                                  type: string
                                optional:
                                  type: boolean
                              required:
                              - key
                              type: object
                              x-kubernetes-map-type: atomic
                            values:
                              x-kubernetes-preserve-unknown-fields: true
                          type: object
                        type: array
                    type: object
                  keycloak:
                    properties:
                      enabled:
                        type: boolean
                      monitorChanges:
                        type: boolean
                      mysql:
                        properties:
                          monitorChanges:
                            type: boolean
                          overrides:
                            items:
                              properties:
                                configMapRef:
                                  properties:
                                    key:
                                      type: string
                                    name:
                                      type: string
                                    optional:
                                      type: boolean
                                  required:
                                  - key
                                  type: object
                                  x-kubernetes-map-type: atomic
                                secretRef:
                                  properties:
                                    key:
                                      type: string
                                    name:
                                      type: string
                                    optional:
                                      type: boolean
                                  required:
                                  - key
                                  type: object
                                  x-kubernetes-map-type: atomic
                                values:
                                  x-kubernetes-preserve-unknown-fields: true
                              type: object
                            type: array
                          volumeSource:
                            properties:
                              awsElasticBlockStore:
                                properties:
                                  fsType:
                                    type: string
                                  partition:
                                    format: int32
                                    type: integer
                                  readOnly:
                                    type: boolean
                                  volumeID:
                                    type: string
                                required:
                                - volumeID
                                type: object
                              azureDisk:
                                properties:
                                  cachingMode:
                                    type: string
                                  diskName:
                                    type: string
                                  diskURI:
                                    type: string
                                  fsType:
                                    type: string
                                  kind:
                                    type: string
                                  readOnly:
                                    type: boolean
                                required:
                                - diskName
                                - diskURI
                                type: object
                              azureFile:
                                properties:
                                  readOnly:
                                    type: boolean
                                  secretName:
                                    type: string
                                  shareName:
                                    type: string
                                required:
                                - secretName
                                - shareName
                                type: object
                              cephfs:
                                properties:
                                  monitors:
                                    items:
                                      type: string
                                    type: array
                                  path:
                                    type: string
                                  readOnly:
                                    type: boolean
                                  secretFile:
                                    type: string
                                  secretRef:
                                    properties:
                                      name:
                                        type: string
                                    type: object
                                    x-kubernetes-map-type: atomic
                                  user:
                                    type: string
                                required:
                                - monitors
                                type: object
                              cinder:
                                properties:
                                  fsType:
                                    type: string
                                  readOnly:
                                    type: boolean
                                  secretRef:
                                    properties:
                                      name:
                                        type: string
                                    type: object
                                    x-kubernetes-map-type: atomic
                                  volumeID:
                                    type: string
                                required:
                                - volumeID
                                type: object
                              configMap:
                                properties:
                                  defaultMode:
                                    format: int32
                                    type: integer
                                  items:
                                    items:
                                      properties:
                                        key:
                                          type: string
                                        mode:
                                          format: int32
                                          type: integer
                                        path:
                                          type: string
                                      required:
                                      - key
                                      - path
                                      type: object
                                    type: array
                                  name:
                                    type: string
                                  optional:
                                    type: boolean
                                type: object
                                x-kubernetes-map-type: atomic
                              csi:
                                properties:
                                  driver:
                                    type: string
                                  fsType:
                                    type: string
                                  nodePublishSecretRef:
                                    properties:
                                      name:
                                        type: string
                                    type: object
                                    x-kubernetes-map-type: atomic
                                  readOnly:
                                    type: boolean
                                  volumeAttributes:
                                    additionalProperties:
                                      type: string
                                    type: object
                                required:
                                - driver
                                type: object
                              downwardAPI:
                                properties:
                                  defaultMode:
                                    format: int32
                                    type: integer
                                  items:
                                    items:
                                      properties:
                                        fieldRef:
                                          properties:
                                            apiVersion:
                                              type: string
                                            fieldPath:
                                              type: string
                                          required:
                                          - fieldPath
                                          type: object
                                          x-kubernetes-map-type: atomic
                                        mode:
                                          format: int32
                                          type: integer
                                        path:
                                          type: string
                                        resourceFieldRef:
                                          properties:
                                            containerName:
                                              type: string
                                            divisor:
                                              anyOf:
                                              - type: integer
                                              - type: string
                                              pattern: ^(\+|-)?(([0-9]+(\.[0-9]*)?)|(\.[0-9]+))(([KMGTPE]i)|[numkMGTPE]|([eE](\+|-)?(([0-9]+(\.[0-9]*)?)|(\.[0-9]+))))?$
                                              x-kubernetes-int-or-string: true
                                            resource:
                                              type: string
                                          required:
                                          - resource
                                          type: object
                                          x-kubernetes-map-type: atomic
                                      required:
                                      - path
                                      type: object
                                    type: array
                                type: object
                              emptyDir:
                                properties:
                                  medium:
                                    type: string
                                  sizeLimit:
                                    anyOf:
                                    - type: integer
                                    - type: string
                                    pattern: ^(\+|-)?(([0-9]+(\.[0-9]*)?)|(\.[0-9]+))(([KMGTPE]i)|[numkMGTPE]|([eE](\+|-)?(([0-9]+(\.[0-9]*)?)|(\.[0-9]+))))?$
                                    x-kubernetes-int-or-string: true
                                type: object
                              ephemeral:
                                properties:
                                  volumeClaimTemplate:
                                    properties:
                                      metadata:
                                        type: object
                                      spec:
                                        properties:
                                          accessModes:
                                            items:
                                              type: string
                                            type: array
                                          dataSource:
                                            properties:
                                              apiGroup:
                                                type: string
                                              kind:
                                                type: string
                                              name:
                                                type: string
                                            required:
                                            - kind
                                            - name
                                            type: object
                                            x-kubernetes-map-type: atomic
                                          dataSourceRef:
                                            properties:
                                              apiGroup:
                                                type: string
                                              kind:
                                                type: string
                                              name:
                                                type: string
                                            required:
                                            - kind
                                            - name
                                            type: object
                                            x-kubernetes-map-type: atomic
                                          resources:
                                            properties:
                                              limits:
                                                additionalProperties:
                                                  anyOf:
                                                  - type: integer
                                                  - type: string
                                                  pattern: ^(\+|-)?(([0-9]+(\.[0-9]*)?)|(\.[0-9]+))(([KMGTPE]i)|[numkMGTPE]|([eE](\+|-)?(([0-9]+(\.[0-9]*)?)|(\.[0-9]+))))?$
                                                  x-kubernetes-int-or-string: true
                                                type: object
                                              requests:
                                                additionalProperties:
                                                  anyOf:
                                                  - type: integer
                                                  - type: string
                                                  pattern: ^(\+|-)?(([0-9]+(\.[0-9]*)?)|(\.[0-9]+))(([KMGTPE]i)|[numkMGTPE]|([eE](\+|-)?(([0-9]+(\.[0-9]*)?)|(\.[0-9]+))))?$
                                                  x-kubernetes-int-or-string: true
                                                type: object
                                            type: object
                                          selector:
                                            properties:
                                              matchExpressions:
                                                items:
                                                  properties:
                                                    key:
                                                      type: string
                                                    operator:
                                                      type: string
                                                    values:
                                                      items:
                                                        type: string
                                                      type: array
                                                  required:
                                                  - key
                                                  - operator
                                                  type: object
                                                type: array
                                              matchLabels:
                                                additionalProperties:
                                                  type: string
                                                type: object
                                            type: object
                                            x-kubernetes-map-type: atomic
                                          storageClassName:
                                            type: string
                                          volumeMode:
                                            type: string
                                          volumeName:
                                            type: string
                                        type: object
                                    required:
                                    - spec
                                    type: object
                                type: object
                              fc:
                                properties:
                                  fsType:
                                    type: string
                                  lun:
                                    format: int32
                                    type: integer
                                  readOnly:
                                    type: boolean
                                  targetWWNs:
                                    items:
                                      type: string
                                    type: array
                                  wwids:
                                    items:
                                      type: string
                                    type: array
                                type: object
                              flexVolume:
                                properties:
                                  driver:
                                    type: string
                                  fsType:
                                    type: string
                                  options:
                                    additionalProperties:
                                      type: string
                                    type: object
                                  readOnly:
                                    type: boolean
                                  secretRef:
                                    properties:
                                      name:
                                        type: string
                                    type: object
                                    x-kubernetes-map-type: atomic
                                required:
                                - driver
                                type: object
                              flocker:
                                properties:
                                  datasetName:
                                    type: string
                                  datasetUUID:
                                    type: string
                                type: object
                              gcePersistentDisk:
                                properties:
                                  fsType:
                                    type: string
                                  partition:
                                    format: int32
                                    type: integer
                                  pdName:
                                    type: string
                                  readOnly:
                                    type: boolean
                                required:
                                - pdName
                                type: object
                              gitRepo:
                                properties:
                                  directory:
                                    type: string
                                  repository:
                                    type: string
                                  revision:
                                    type: string
                                required:
                                - repository
                                type: object
                              glusterfs:
                                properties:
                                  endpoints:
                                    type: string
                                  path:
                                    type: string
                                  readOnly:
                                    type: boolean
                                required:
                                - endpoints
                                - path
                                type: object
                              hostPath:
                                properties:
                                  path:
                                    type: string
                                  type:
                                    type: string
                                required:
                                - path
                                type: object
                              iscsi:
                                properties:
                                  chapAuthDiscovery:
                                    type: boolean
                                  chapAuthSession:
                                    type: boolean
                                  fsType:
                                    type: string
                                  initiatorName:
                                    type: string
                                  iqn:
                                    type: string
                                  iscsiInterface:
                                    type: string
                                  lun:
                                    format: int32
                                    type: integer
                                  portals:
                                    items:
                                      type: string
                                    type: array
                                  readOnly:
                                    type: boolean
                                  secretRef:
                                    properties:
                                      name:
                                        type: string
                                    type: object
                                    x-kubernetes-map-type: atomic
                                  targetPortal:
                                    type: string
                                required:
                                - iqn
                                - lun
                                - targetPortal
                                type: object
                              nfs:
                                properties:
                                  path:
                                    type: string
                                  readOnly:
                                    type: boolean
                                  server:
                                    type: string
                                required:
                                - path
                                - server
                                type: object
                              persistentVolumeClaim:
                                properties:
                                  claimName:
                                    type: string
                                  readOnly:
                                    type: boolean
                                required:
                                - claimName
                                type: object
                              photonPersistentDisk:
                                properties:
                                  fsType:
                                    type: string
                                  pdID:
                                    type: string
                                required:
                                - pdID
                                type: object
                              portworxVolume:
                                properties:
                                  fsType:
                                    type: string
                                  readOnly:
                                    type: boolean
                                  volumeID:
                                    type: string
                                required:
                                - volumeID
                                type: object
                              projected:
                                properties:
                                  defaultMode:
                                    format: int32
                                    type: integer
                                  sources:
                                    items:
                                      properties:
                                        configMap:
                                          properties:
                                            items:
                                              items:
                                                properties:
                                                  key:
                                                    type: string
                                                  mode:
                                                    format: int32
                                                    type: integer
                                                  path:
                                                    type: string
                                                required:
                                                - key
                                                - path
                                                type: object
                                              type: array
                                            name:
                                              type: string
                                            optional:
                                              type: boolean
                                          type: object
                                          x-kubernetes-map-type: atomic
                                        downwardAPI:
                                          properties:
                                            items:
                                              items:
                                                properties:
                                                  fieldRef:
                                                    properties:
                                                      apiVersion:
                                                        type: string
                                                      fieldPath:
                                                        type: string
                                                    required:
                                                    - fieldPath
                                                    type: object
                                                    x-kubernetes-map-type: atomic
                                                  mode:
                                                    format: int32
                                                    type: integer
                                                  path:
                                                    type: string
                                                  resourceFieldRef:
                                                    properties:
                                                      containerName:
                                                        type: string
                                                      divisor:
                                                        anyOf:
                                                        - type: integer
                                                        - type: string
                                                        pattern: ^(\+|-)?(([0-9]+(\.[0-9]*)?)|(\.[0-9]+))(([KMGTPE]i)|[numkMGTPE]|([eE](\+|-)?(([0-9]+(\.[0-9]*)?)|(\.[0-9]+))))?$
                                                        x-kubernetes-int-or-string: true
                                                      resource:
                                                        type: string
                                                    required:
                                                    - resource
                                                    type: object
                                                    x-kubernetes-map-type: atomic
                                                required:
                                                - path
                                                type: object
                                              type: array
                                          type: object
                                        secret:
                                          properties:
                                            items:
                                              items:
                                                properties:
                                                  key:
                                                    type: string
                                                  mode:
                                                    format: int32
                                                    type: integer
                                                  path:
                                                    type: string
                                                required:
                                                - key
                                                - path
                                                type: object
                                              type: array
                                            name:
                                              type: string
                                            optional:
                                              type: boolean
                                          type: object
                                          x-kubernetes-map-type: atomic
                                        serviceAccountToken:
                                          properties:
                                            audience:
                                              type: string
                                            expirationSeconds:
                                              format: int64
                                              type: integer
                                            path:
                                              type: string
                                          required:
                                          - path
                                          type: object
                                      type: object
                                    type: array
                                type: object
                              quobyte:
                                properties:
                                  group:
                                    type: string
                                  readOnly:
                                    type: boolean
                                  registry:
                                    type: string
                                  tenant:
                                    type: string
                                  user:
                                    type: string
                                  volume:
                                    type: string
                                required:
                                - registry
                                - volume
                                type: object
                              rbd:
                                properties:
                                  fsType:
                                    type: string
                                  image:
                                    type: string
                                  keyring:
                                    type: string
                                  monitors:
                                    items:
                                      type: string
                                    type: array
                                  pool:
                                    type: string
                                  readOnly:
                                    type: boolean
                                  secretRef:
                                    properties:
                                      name:
                                        type: string
                                    type: object
                                    x-kubernetes-map-type: atomic
                                  user:
                                    type: string
                                required:
                                - image
                                - monitors
                                type: object
                              scaleIO:
                                properties:
                                  fsType:
                                    type: string
                                  gateway:
                                    type: string
                                  protectionDomain:
                                    type: string
                                  readOnly:
                                    type: boolean
                                  secretRef:
                                    properties:
                                      name:
                                        type: string
                                    type: object
                                    x-kubernetes-map-type: atomic
                                  sslEnabled:
                                    type: boolean
                                  storageMode:
                                    type: string
                                  storagePool:
                                    type: string
                                  system:
                                    type: string
                                  volumeName:
                                    type: string
                                required:
                                - gateway
                                - secretRef
                                - system
                                type: object
                              secret:
                                properties:
                                  defaultMode:
                                    format: int32
                                    type: integer
                                  items:
                                    items:
                                      properties:
                                        key:
                                          type: string
                                        mode:
                                          format: int32
                                          type: integer
                                        path:
                                          type: string
                                      required:
                                      - key
                                      - path
                                      type: object
                                    type: array
                                  optional:
                                    type: boolean
                                  secretName:
                                    type: string
                                type: object
                              storageos:
                                properties:
                                  fsType:
                                    type: string
                                  readOnly:
                                    type: boolean
                                  secretRef:
                                    properties:
                                      name:
                                        type: string
                                    type: object
                                    x-kubernetes-map-type: atomic
                                  volumeName:
                                    type: string
                                  volumeNamespace:
                                    type: string
                                type: object
                              vsphereVolume:
                                properties:
                                  fsType:
                                    type: string
                                  storagePolicyID:
                                    type: string
                                  storagePolicyName:
                                    type: string
                                  volumePath:
                                    type: string
                                required:
                                - volumePath
                                type: object
                            type: object
                        type: object
                      overrides:
                        items:
                          properties:
                            configMapRef:
                              properties:
                                key:
                                  type: string
                                name:
                                  type: string
                                optional:
                                  type: boolean
                              required:
                              - key
                              type: object
                              x-kubernetes-map-type: atomic
                            secretRef:
                              properties:
                                key:
                                  type: string
                                name:
                                  type: string
                                optional:
                                  type: boolean
                              required:
                              - key
                              type: object
                              x-kubernetes-map-type: atomic
                            values:
                              x-kubernetes-preserve-unknown-fields: true
                          type: object
                        type: array
                    type: object
                  kiali:
                    properties:
                      enabled:
                        type: boolean
                      monitorChanges:
                        type: boolean
                      overrides:
                        items:
                          properties:
                            configMapRef:
                              properties:
                                key:
                                  type: string
                                name:
                                  type: string
                                optional:
                                  type: boolean
                              required:
                              - key
                              type: object
                              x-kubernetes-map-type: atomic
                            secretRef:
                              properties:
                                key:
                                  type: string
                                name:
                                  type: string
                                optional:
                                  type: boolean
                              required:
                              - key
                              type: object
                              x-kubernetes-map-type: atomic
                            values:
                              x-kubernetes-preserve-unknown-fields: true
                          type: object
                        type: array
                    type: object
                  kubeStateMetrics:
                    properties:
                      enabled:
                        type: boolean
                      monitorChanges:
                        type: boolean
                      overrides:
                        items:
                          properties:
                            configMapRef:
                              properties:
                                key:
                                  type: string
                                name:
                                  type: string
                                optional:
                                  type: boolean
                              required:
                              - key
                              type: object
                              x-kubernetes-map-type: atomic
                            secretRef:
                              properties:
                                key:
                                  type: string
                                name:
                                  type: string
                                optional:
                                  type: boolean
                              required:
                              - key
                              type: object
                              x-kubernetes-map-type: atomic
                            values:
                              x-kubernetes-preserve-unknown-fields: true
                          type: object
                        type: array
                    type: object
                  mySQLOperator:
                    properties:
                      enabled:
                        type: boolean
                      monitorChanges:
                        type: boolean
                      overrides:
                        items:
                          properties:
                            configMapRef:
                              properties:
                                key:
                                  type: string
                                name:
                                  type: string
                                optional:
                                  type: boolean
                              required:
                              - key
                              type: object
                              x-kubernetes-map-type: atomic
                            secretRef:
                              properties:
                                key:
                                  type: string
                                name:
                                  type: string
                                optional:
                                  type: boolean
                              required:
                              - key
                              type: object
                              x-kubernetes-map-type: atomic
                            values:
                              x-kubernetes-preserve-unknown-fields: true
                          type: object
                        type: array
                    type: object
                  oam:
                    properties:
                      enabled:
                        type: boolean
                      monitorChanges:
                        type: boolean
                      overrides:
                        items:
                          properties:
                            configMapRef:
                              properties:
                                key:
                                  type: string
                                name:
                                  type: string
                                optional:
                                  type: boolean
                              required:
                              - key
                              type: object
                              x-kubernetes-map-type: atomic
                            secretRef:
                              properties:
                                key:
                                  type: string
                                name:
                                  type: string
                                optional:
                                  type: boolean
                              required:
                              - key
                              type: object
                              x-kubernetes-map-type: atomic
                            values:
                              x-kubernetes-preserve-unknown-fields: true
                          type: object
                        type: array
                    type: object
                  opensearch:
                    properties:
                      disableDefaultPolicy:
                        type: boolean
                      enabled:
                        type: boolean
                      nodes:
                        items:
                          properties:
                            javaOpts:
                              type: string
                            name:
                              type: string
                            replicas:
                              format: int32
                              type: integer
                            resources:
                              properties:
                                limits:
                                  additionalProperties:
                                    anyOf:
                                    - type: integer
                                    - type: string
                                    pattern: ^(\+|-)?(([0-9]+(\.[0-9]*)?)|(\.[0-9]+))(([KMGTPE]i)|[numkMGTPE]|([eE](\+|-)?(([0-9]+(\.[0-9]*)?)|(\.[0-9]+))))?$
                                    x-kubernetes-int-or-string: true
                                  type: object
                                requests:
                                  additionalProperties:
                                    anyOf:
                                    - type: integer
                                    - type: string
                                    pattern: ^(\+|-)?(([0-9]+(\.[0-9]*)?)|(\.[0-9]+))(([KMGTPE]i)|[numkMGTPE]|([eE](\+|-)?(([0-9]+(\.[0-9]*)?)|(\.[0-9]+))))?$
                                    x-kubernetes-int-or-string: true
                                  type: object
                              type: object
                            roles:
                              items:
                                type: string
                              type: array
                            storage:
                              properties:
                                size:
                                  type: string
                              required:
                              - size
                              type: object
                          type: object
                        type: array
                      plugins:
                        properties:
                          enabled:
                            type: boolean
                          installList:
                            items:
                              type: string
                            type: array
                        required:
                        - enabled
                        type: object
                      policies:
                        items:
                          properties:
                            indexPattern:
                              type: string
                            minIndexAge:
                              pattern: ^[0-9]+(d|h|m|s|ms|micros|nanos)$
                              type: string
                            policyName:
                              type: string
                            rollover:
                              properties:
                                minDocCount:
                                  type: integer
                                minIndexAge:
                                  pattern: ^[0-9]+(d|h|m|s|ms|micros|nanos)$
                                  type: string
                                minSize:
                                  pattern: ^[0-9]+(b|kb|mb|gb|tb|pb)$
                                  type: string
                              type: object
                          required:
                          - indexPattern
                          - policyName
                          type: object
                        type: array
                    type: object
                  opensearchDashboards:
                    properties:
                      enabled:
                        type: boolean
                      plugins:
                        properties:
                          enabled:
                            type: boolean
                          installList:
                            items:
                              type: string
                            type: array
                        required:
                        - enabled
                        type: object
                      replicas:
                        format: int32
                        type: integer
                    type: object
                  prometheus:
                    properties:
                      enabled:
                        type: boolean
                    type: object
                  prometheusAdapter:
                    properties:
                      enabled:
                        type: boolean
                      monitorChanges:
                        type: boolean
                      overrides:
                        items:
                          properties:
                            configMapRef:
                              properties:
                                key:
                                  type: string
                                name:
                                  type: string
                                optional:
                                  type: boolean
                              required:
                              - key
                              type: object
                              x-kubernetes-map-type: atomic
                            secretRef:
                              properties:
                                key:
                                  type: string
                                name:
                                  type: string
                                optional:
                                  type: boolean
                              required:
                              - key
                              type: object
                              x-kubernetes-map-type: atomic
                            values:
                              x-kubernetes-preserve-unknown-fields: true
                          type: object
                        type: array
                    type: object
                  prometheusNodeExporter:
                    properties:
                      enabled:
                        type: boolean
                      monitorChanges:
                        type: boolean
                      overrides:
                        items:
                          properties:
                            configMapRef:
                              properties:
                                key:
                                  type: string
                                name:
                                  type: string
                                optional:
                                  type: boolean
                              required:
                              - key
                              type: object
                              x-kubernetes-map-type: atomic
                            secretRef:
                              properties:
                                key:
                                  type: string
                                name:
                                  type: string
                                optional:
                                  type: boolean
                              required:
                              - key
                              type: object
                              x-kubernetes-map-type: atomic
                            values:
                              x-kubernetes-preserve-unknown-fields: true
                          type: object
                        type: array
                    type: object
                  prometheusOperator:
                    properties:
                      enabled:
                        type: boolean
                      monitorChanges:
                        type: boolean
                      overrides:
                        items:
                          properties:
                            configMapRef:
                              properties:
                                key:
                                  type: string
                                name:
                                  type: string
                                optional:
                                  type: boolean
                              required:
                              - key
                              type: object
                              x-kubernetes-map-type: atomic
                            secretRef:
                              properties:
                                key:
                                  type: string
                                name:
                                  type: string
                                optional:
                                  type: boolean
                              required:
                              - key
                              type: object
                              x-kubernetes-map-type: atomic
                            values:
                              x-kubernetes-preserve-unknown-fields: true
                          type: object
                        type: array
                    type: object
                  prometheusPushgateway:
                    properties:
                      enabled:
                        type: boolean
                      monitorChanges:
                        type: boolean
                      overrides:
                        items:
                          properties:
                            configMapRef:
                              properties:
                                key:
                                  type: string
                                name:
                                  type: string
                                optional:
                                  type: boolean
                              required:
                              - key
                              type: object
                              x-kubernetes-map-type: atomic
                            secretRef:
                              properties:
                                key:
                                  type: string
                                name:
                                  type: string
                                optional:
                                  type: boolean
                              required:
                              - key
                              type: object
                              x-kubernetes-map-type: atomic
                            values:
                              x-kubernetes-preserve-unknown-fields: true
                          type: object
                        type: array
                    type: object
                  rancher:
                    properties:
                      enabled:
                        type: boolean
                      keycloakAuthEnabled:
                        type: boolean
                      monitorChanges:
                        type: boolean
                      overrides:
                        items:
                          properties:
                            configMapRef:
                              properties:
                                key:
                                  type: string
                                name:
                                  type: string
                                optional:
                                  type: boolean
                              required:
                              - key
                              type: object
                              x-kubernetes-map-type: atomic
                            secretRef:
                              properties:
                                key:
                                  type: string
                                name:
                                  type: string
                                optional:
                                  type: boolean
                              required:
                              - key
                              type: object
                              x-kubernetes-map-type: atomic
                            values:
                              x-kubernetes-preserve-unknown-fields: true
                          type: object
                        type: array
                    type: object
                  rancherBackup:
                    properties:
                      enabled:
                        type: boolean
                      monitorChanges:
                        type: boolean
                      overrides:
                        items:
                          properties:
                            configMapRef:
                              properties:
                                key:
                                  type: string
                                name:
                                  type: string
                                optional:
                                  type: boolean
                              required:
                              - key
                              type: object
                              x-kubernetes-map-type: atomic
                            secretRef:
                              properties:
                                key:
                                  type: string
                                name:
                                  type: string
                                optional:
                                  type: boolean
                              required:
                              - key
                              type: object
                              x-kubernetes-map-type: atomic
                            values:
                              x-kubernetes-preserve-unknown-fields: true
                          type: object
                        type: array
                    type: object
                  thanos:
                    properties:
                      enabled:
                        type: boolean
                      monitorChanges:
                        type: boolean
                      overrides:
                        items:
                          properties:
                            configMapRef:
                              properties:
                                key:
                                  type: string
                                name:
                                  type: string
                                optional:
                                  type: boolean
                              required:
                              - key
                              type: object
                              x-kubernetes-map-type: atomic
                            secretRef:
                              properties:
                                key:
                                  type: string
                                name:
                                  type: string
                                optional:
                                  type: boolean
                              required:
                              - key
                              type: object
                              x-kubernetes-map-type: atomic
                            values:
                              x-kubernetes-preserve-unknown-fields: true
                          type: object
                        type: array
                    type: object
                  velero:
                    properties:
                      enabled:
                        type: boolean
                      monitorChanges:
                        type: boolean
                      overrides:
                        items:
                          properties:
                            configMapRef:
                              properties:
                                key:
                                  type: string
                                name:
                                  type: string
                                optional:
                                  type: boolean
                              required:
                              - key
                              type: object
                              x-kubernetes-map-type: atomic
                            secretRef:
                              properties:
                                key:
                                  type: string
                                name:
                                  type: string
                                optional:
                                  type: boolean
                              required:
                              - key
                              type: object
                              x-kubernetes-map-type: atomic
                            values:
                              x-kubernetes-preserve-unknown-fields: true
                          type: object
                        type: array
                    type: object
                  verrazzano:
                    properties:
                      enabled:
                        type: boolean
                      monitorChanges:
                        type: boolean
                      overrides:
                        items:
                          properties:
                            configMapRef:
                              properties:
                                key:
                                  type: string
                                name:
                                  type: string
                                optional:
                                  type: boolean
                              required:
                              - key
                              type: object
                              x-kubernetes-map-type: atomic
                            secretRef:
                              properties:
                                key:
                                  type: string
                                name:
                                  type: string
                                optional:
                                  type: boolean
                              required:
                              - key
                              type: object
                              x-kubernetes-map-type: atomic
                            values:
                              x-kubernetes-preserve-unknown-fields: true
                          type: object
                        type: array
                    type: object
                  weblogicOperator:
                    properties:
                      enabled:
                        type: boolean
                      monitorChanges:
                        type: boolean
                      overrides:
                        items:
                          properties:
                            configMapRef:
                              properties:
                                key:
                                  type: string
                                name:
                                  type: string
                                optional:
                                  type: boolean
                              required:
                              - key
                              type: object
                              x-kubernetes-map-type: atomic
                            secretRef:
                              properties:
                                key:
                                  type: string
                                name:
                                  type: string
                                optional:
                                  type: boolean
                              required:
                              - key
                              type: object
                              x-kubernetes-map-type: atomic
                            values:
                              x-kubernetes-preserve-unknown-fields: true
                          type: object
                        type: array
                    type: object
                type: object
              defaultVolumeSource:
                properties:
                  awsElasticBlockStore:
                    properties:
                      fsType:
                        type: string
                      partition:
                        format: int32
                        type: integer
                      readOnly:
                        type: boolean
                      volumeID:
                        type: string
                    required:
                    - volumeID
                    type: object
                  azureDisk:
                    properties:
                      cachingMode:
                        type: string
                      diskName:
                        type: string
                      diskURI:
                        type: string
                      fsType:
                        type: string
                      kind:
                        type: string
                      readOnly:
                        type: boolean
                    required:
                    - diskName
                    - diskURI
                    type: object
                  azureFile:
                    properties:
                      readOnly:
                        type: boolean
                      secretName:
                        type: string
                      shareName:
                        type: string
                    required:
                    - secretName
                    - shareName
                    type: object
                  cephfs:
                    properties:
                      monitors:
                        items:
                          type: string
                        type: array
                      path:
                        type: string
                      readOnly:
                        type: boolean
                      secretFile:
                        type: string
                      secretRef:
                        properties:
                          name:
                            type: string
                        type: object
                        x-kubernetes-map-type: atomic
                      user:
                        type: string
                    required:
                    - monitors
                    type: object
                  cinder:
                    properties:
                      fsType:
                        type: string
                      readOnly:
                        type: boolean
                      secretRef:
                        properties:
                          name:
                            type: string
                        type: object
                        x-kubernetes-map-type: atomic
                      volumeID:
                        type: string
                    required:
                    - volumeID
                    type: object
                  configMap:
                    properties:
                      defaultMode:
                        format: int32
                        type: integer
                      items:
                        items:
                          properties:
                            key:
                              type: string
                            mode:
                              format: int32
                              type: integer
                            path:
                              type: string
                          required:
                          - key
                          - path
                          type: object
                        type: array
                      name:
                        type: string
                      optional:
                        type: boolean
                    type: object
                    x-kubernetes-map-type: atomic
                  csi:
                    properties:
                      driver:
                        type: string
                      fsType:
                        type: string
                      nodePublishSecretRef:
                        properties:
                          name:
                            type: string
                        type: object
                        x-kubernetes-map-type: atomic
                      readOnly:
                        type: boolean
                      volumeAttributes:
                        additionalProperties:
                          type: string
                        type: object
                    required:
                    - driver
                    type: object
                  downwardAPI:
                    properties:
                      defaultMode:
                        format: int32
                        type: integer
                      items:
                        items:
                          properties:
                            fieldRef:
                              properties:
                                apiVersion:
                                  type: string
                                fieldPath:
                                  type: string
                              required:
                              - fieldPath
                              type: object
                              x-kubernetes-map-type: atomic
                            mode:
                              format: int32
                              type: integer
                            path:
                              type: string
                            resourceFieldRef:
                              properties:
                                containerName:
                                  type: string
                                divisor:
                                  anyOf:
                                  - type: integer
                                  - type: string
                                  pattern: ^(\+|-)?(([0-9]+(\.[0-9]*)?)|(\.[0-9]+))(([KMGTPE]i)|[numkMGTPE]|([eE](\+|-)?(([0-9]+(\.[0-9]*)?)|(\.[0-9]+))))?$
                                  x-kubernetes-int-or-string: true
                                resource:
                                  type: string
                              required:
                              - resource
                              type: object
                              x-kubernetes-map-type: atomic
                          required:
                          - path
                          type: object
                        type: array
                    type: object
                  emptyDir:
                    properties:
                      medium:
                        type: string
                      sizeLimit:
                        anyOf:
                        - type: integer
                        - type: string
                        pattern: ^(\+|-)?(([0-9]+(\.[0-9]*)?)|(\.[0-9]+))(([KMGTPE]i)|[numkMGTPE]|([eE](\+|-)?(([0-9]+(\.[0-9]*)?)|(\.[0-9]+))))?$
                        x-kubernetes-int-or-string: true
                    type: object
                  ephemeral:
                    properties:
                      volumeClaimTemplate:
                        properties:
                          metadata:
                            type: object
                          spec:
                            properties:
                              accessModes:
                                items:
                                  type: string
                                type: array
                              dataSource:
                                properties:
                                  apiGroup:
                                    type: string
                                  kind:
                                    type: string
                                  name:
                                    type: string
                                required:
                                - kind
                                - name
                                type: object
                                x-kubernetes-map-type: atomic
                              dataSourceRef:
                                properties:
                                  apiGroup:
                                    type: string
                                  kind:
                                    type: string
                                  name:
                                    type: string
                                required:
                                - kind
                                - name
                                type: object
                                x-kubernetes-map-type: atomic
                              resources:
                                properties:
                                  limits:
                                    additionalProperties:
                                      anyOf:
                                      - type: integer
                                      - type: string
                                      pattern: ^(\+|-)?(([0-9]+(\.[0-9]*)?)|(\.[0-9]+))(([KMGTPE]i)|[numkMGTPE]|([eE](\+|-)?(([0-9]+(\.[0-9]*)?)|(\.[0-9]+))))?$
                                      x-kubernetes-int-or-string: true
                                    type: object
                                  requests:
                                    additionalProperties:
                                      anyOf:
                                      - type: integer
                                      - type: string
                                      pattern: ^(\+|-)?(([0-9]+(\.[0-9]*)?)|(\.[0-9]+))(([KMGTPE]i)|[numkMGTPE]|([eE](\+|-)?(([0-9]+(\.[0-9]*)?)|(\.[0-9]+))))?$
                                      x-kubernetes-int-or-string: true
                                    type: object
                                type: object
                              selector:
                                properties:
                                  matchExpressions:
                                    items:
                                      properties:
                                        key:
                                          type: string
                                        operator:
                                          type: string
                                        values:
                                          items:
                                            type: string
                                          type: array
                                      required:
                                      - key
                                      - operator
                                      type: object
                                    type: array
                                  matchLabels:
                                    additionalProperties:
                                      type: string
                                    type: object
                                type: object
                                x-kubernetes-map-type: atomic
                              storageClassName:
                                type: string
                              volumeMode:
                                type: string
                              volumeName:
                                type: string
                            type: object
                        required:
                        - spec
                        type: object
                    type: object
                  fc:
                    properties:
                      fsType:
                        type: string
                      lun:
                        format: int32
                        type: integer
                      readOnly:
                        type: boolean
                      targetWWNs:
                        items:
                          type: string
                        type: array
                      wwids:
                        items:
                          type: string
                        type: array
                    type: object
                  flexVolume:
                    properties:
                      driver:
                        type: string
                      fsType:
                        type: string
                      options:
                        additionalProperties:
                          type: string
                        type: object
                      readOnly:
                        type: boolean
                      secretRef:
                        properties:
                          name:
                            type: string
                        type: object
                        x-kubernetes-map-type: atomic
                    required:
                    - driver
                    type: object
                  flocker:
                    properties:
                      datasetName:
                        type: string
                      datasetUUID:
                        type: string
                    type: object
                  gcePersistentDisk:
                    properties:
                      fsType:
                        type: string
                      partition:
                        format: int32
                        type: integer
                      pdName:
                        type: string
                      readOnly:
                        type: boolean
                    required:
                    - pdName
                    type: object
                  gitRepo:
                    properties:
                      directory:
                        type: string
                      repository:
                        type: string
                      revision:
                        type: string
                    required:
                    - repository
                    type: object
                  glusterfs:
                    properties:
                      endpoints:
                        type: string
                      path:
                        type: string
                      readOnly:
                        type: boolean
                    required:
                    - endpoints
                    - path
                    type: object
                  hostPath:
                    properties:
                      path:
                        type: string
                      type:
                        type: string
                    required:
                    - path
                    type: object
                  iscsi:
                    properties:
                      chapAuthDiscovery:
                        type: boolean
                      chapAuthSession:
                        type: boolean
                      fsType:
                        type: string
                      initiatorName:
                        type: string
                      iqn:
                        type: string
                      iscsiInterface:
                        type: string
                      lun:
                        format: int32
                        type: integer
                      portals:
                        items:
                          type: string
                        type: array
                      readOnly:
                        type: boolean
                      secretRef:
                        properties:
                          name:
                            type: string
                        type: object
                        x-kubernetes-map-type: atomic
                      targetPortal:
                        type: string
                    required:
                    - iqn
                    - lun
                    - targetPortal
                    type: object
                  nfs:
                    properties:
                      path:
                        type: string
                      readOnly:
                        type: boolean
                      server:
                        type: string
                    required:
                    - path
                    - server
                    type: object
                  persistentVolumeClaim:
                    properties:
                      claimName:
                        type: string
                      readOnly:
                        type: boolean
                    required:
                    - claimName
                    type: object
                  photonPersistentDisk:
                    properties:
                      fsType:
                        type: string
                      pdID:
                        type: string
                    required:
                    - pdID
                    type: object
                  portworxVolume:
                    properties:
                      fsType:
                        type: string
                      readOnly:
                        type: boolean
                      volumeID:
                        type: string
                    required:
                    - volumeID
                    type: object
                  projected:
                    properties:
                      defaultMode:
                        format: int32
                        type: integer
                      sources:
                        items:
                          properties:
                            configMap:
                              properties:
                                items:
                                  items:
                                    properties:
                                      key:
                                        type: string
                                      mode:
                                        format: int32
                                        type: integer
                                      path:
                                        type: string
                                    required:
                                    - key
                                    - path
                                    type: object
                                  type: array
                                name:
                                  type: string
                                optional:
                                  type: boolean
                              type: object
                              x-kubernetes-map-type: atomic
                            downwardAPI:
                              properties:
                                items:
                                  items:
                                    properties:
                                      fieldRef:
                                        properties:
                                          apiVersion:
                                            type: string
                                          fieldPath:
                                            type: string
                                        required:
                                        - fieldPath
                                        type: object
                                        x-kubernetes-map-type: atomic
                                      mode:
                                        format: int32
                                        type: integer
                                      path:
                                        type: string
                                      resourceFieldRef:
                                        properties:
                                          containerName:
                                            type: string
                                          divisor:
                                            anyOf:
                                            - type: integer
                                            - type: string
                                            pattern: ^(\+|-)?(([0-9]+(\.[0-9]*)?)|(\.[0-9]+))(([KMGTPE]i)|[numkMGTPE]|([eE](\+|-)?(([0-9]+(\.[0-9]*)?)|(\.[0-9]+))))?$
                                            x-kubernetes-int-or-string: true
                                          resource:
                                            type: string
                                        required:
                                        - resource
                                        type: object
                                        x-kubernetes-map-type: atomic
                                    required:
                                    - path
                                    type: object
                                  type: array
                              type: object
                            secret:
                              properties:
                                items:
                                  items:
                                    properties:
                                      key:
                                        type: string
                                      mode:
                                        format: int32
                                        type: integer
                                      path:
                                        type: string
                                    required:
                                    - key
                                    - path
                                    type: object
                                  type: array
                                name:
                                  type: string
                                optional:
                                  type: boolean
                              type: object
                              x-kubernetes-map-type: atomic
                            serviceAccountToken:
                              properties:
                                audience:
                                  type: string
                                expirationSeconds:
                                  format: int64
                                  type: integer
                                path:
                                  type: string
                              required:
                              - path
                              type: object
                          type: object
                        type: array
                    type: object
                  quobyte:
                    properties:
                      group:
                        type: string
                      readOnly:
                        type: boolean
                      registry:
                        type: string
                      tenant:
                        type: string
                      user:
                        type: string
                      volume:
                        type: string
                    required:
                    - registry
                    - volume
                    type: object
                  rbd:
                    properties:
                      fsType:
                        type: string
                      image:
                        type: string
                      keyring:
                        type: string
                      monitors:
                        items:
                          type: string
                        type: array
                      pool:
                        type: string
                      readOnly:
                        type: boolean
                      secretRef:
                        properties:
                          name:
                            type: string
                        type: object
                        x-kubernetes-map-type: atomic
                      user:
                        type: string
                    required:
                    - image
                    - monitors
                    type: object
                  scaleIO:
                    properties:
                      fsType:
                        type: string
                      gateway:
                        type: string
                      protectionDomain:
                        type: string
                      readOnly:
                        type: boolean
                      secretRef:
                        properties:
                          name:
                            type: string
                        type: object
                        x-kubernetes-map-type: atomic
                      sslEnabled:
                        type: boolean
                      storageMode:
                        type: string
                      storagePool:
                        type: string
                      system:
                        type: string
                      volumeName:
                        type: string
                    required:
                    - gateway
                    - secretRef
                    - system
                    type: object
                  secret:
                    properties:
                      defaultMode:
                        format: int32
                        type: integer
                      items:
                        items:
                          properties:
                            key:
                              type: string
                            mode:
                              format: int32
                              type: integer
                            path:
                              type: string
                          required:
                          - key
                          - path
                          type: object
                        type: array
                      optional:
                        type: boolean
                      secretName:
                        type: string
                    type: object
                  storageos:
                    properties:
                      fsType:
                        type: string
                      readOnly:
                        type: boolean
                      secretRef:
                        properties:
                          name:
                            type: string
                        type: object
                        x-kubernetes-map-type: atomic
                      volumeName:
                        type: string
                      volumeNamespace:
                        type: string
                    type: object
                  vsphereVolume:
                    properties:
                      fsType:
                        type: string
                      storagePolicyID:
                        type: string
                      storagePolicyName:
                        type: string
                      volumePath:
                        type: string
                    required:
                    - volumePath
                    type: object
                type: object
              environmentName:
                type: string
              profile:
                type: string
              security:
                properties:
                  adminSubjects:
                    items:
                      properties:
                        apiGroup:
                          type: string
                        kind:
                          type: string
                        name:
                          type: string
                        namespace:
                          type: string
                      required:
                      - kind
                      - name
                      type: object
                      x-kubernetes-map-type: atomic
                    type: array
                  monitorSubjects:
                    items:
                      properties:
                        apiGroup:
                          type: string
                        kind:
                          type: string
                        name:
                          type: string
                        namespace:
                          type: string
                      required:
                      - kind
                      - name
                      type: object
                      x-kubernetes-map-type: atomic
                    type: array
                type: object
              version:
                type: string
              volumeClaimSpecTemplates:
                items:
                  properties:
                    metadata:
                      type: object
                      x-kubernetes-preserve-unknown-fields: true
                    spec:
                      properties:
                        accessModes:
                          items:
                            type: string
                          type: array
                        dataSource:
                          properties:
                            apiGroup:
                              type: string
                            kind:
                              type: string
                            name:
                              type: string
                          required:
                          - kind
                          - name
                          type: object
                          x-kubernetes-map-type: atomic
                        dataSourceRef:
                          properties:
                            apiGroup:
                              type: string
                            kind:
                              type: string
                            name:
                              type: string
                          required:
                          - kind
                          - name
                          type: object
                          x-kubernetes-map-type: atomic
                        resources:
                          properties:
                            limits:
                              additionalProperties:
                                anyOf:
                                - type: integer
                                - type: string
                                pattern: ^(\+|-)?(([0-9]+(\.[0-9]*)?)|(\.[0-9]+))(([KMGTPE]i)|[numkMGTPE]|([eE](\+|-)?(([0-9]+(\.[0-9]*)?)|(\.[0-9]+))))?$
                                x-kubernetes-int-or-string: true
                              type: object
                            requests:
                              additionalProperties:
                                anyOf:
                                - type: integer
                                - type: string
                                pattern: ^(\+|-)?(([0-9]+(\.[0-9]*)?)|(\.[0-9]+))(([KMGTPE]i)|[numkMGTPE]|([eE](\+|-)?(([0-9]+(\.[0-9]*)?)|(\.[0-9]+))))?$
                                x-kubernetes-int-or-string: true
                              type: object
                          type: object
                        selector:
                          properties:
                            matchExpressions:
                              items:
                                properties:
                                  key:
                                    type: string
                                  operator:
                                    type: string
                                  values:
                                    items:
                                      type: string
                                    type: array
                                required:
                                - key
                                - operator
                                type: object
                              type: array
                            matchLabels:
                              additionalProperties:
                                type: string
                              type: object
                          type: object
                          x-kubernetes-map-type: atomic
                        storageClassName:
                          type: string
                        volumeMode:
                          type: string
                        volumeName:
                          type: string
                      type: object
                  type: object
                type: array
            type: object
          status:
            properties:
              available:
                type: string
              components:
                additionalProperties:
                  properties:
                    available:
                      type: string
                    conditions:
                      items:
                        properties:
                          lastTransitionTime:
                            type: string
                          message:
                            type: string
                          status:
                            type: string
                          type:
                            type: string
                        required:
                        - status
                        - type
                        type: object
                      type: array
                    lastReconciledGeneration:
                      format: int64
                      type: integer
                    name:
                      type: string
                    reconcilingGeneration:
                      format: int64
                      type: integer
                    state:
                      type: string
                    version:
                      type: string
                  type: object
                type: object
              conditions:
                items:
                  properties:
                    lastTransitionTime:
                      type: string
                    message:
                      type: string
                    status:
                      type: string
                    type:
                      type: string
                  required:
                  - status
                  - type
                  type: object
                type: array
              instance:
                properties:
                  argoCDUrl:
                    type: string
                  consoleUrl:
                    type: string
                  grafanaUrl:
                    type: string
                  jaegerUrl:
                    type: string
                  keyCloakUrl:
                    type: string
                  kialiUrl:
                    type: string
                  openSearchDashboardsUrl:
                    type: string
                  openSearchUrl:
                    type: string
                  prometheusUrl:
                    type: string
                  rancherUrl:
                    type: string
                  thanosQueryUrl:
                    type: string
                type: object
              state:
                type: string
              version:
                type: string
            type: object
        type: object
    served: true
    storage: true
    subresources:
      status: {}<|MERGE_RESOLUTION|>--- conflicted
+++ resolved
@@ -948,80 +948,6 @@
                           type: object
                         type: array
                     type: object
-<<<<<<< HEAD
-                  externalCertManager:
-                    properties:
-                      certificate:
-                        properties:
-                          acme:
-                            properties:
-                              emailAddress:
-                                type: string
-                              environment:
-                                type: string
-                              provider:
-                                type: string
-                            required:
-                            - provider
-                            type: object
-                          ca:
-                            properties:
-                              clusterResourceNamespace:
-                                type: string
-                              secretName:
-                                type: string
-                            required:
-                            - clusterResourceNamespace
-                            - secretName
-                            type: object
-                        type: object
-                      clusterResourceNamespace:
-                        type: string
-                      enabled:
-                        type: boolean
-                      namespace:
-                        default: cert-manager
-                        type: string
-                      serviceAccount:
-                        default: cert-manager
-                        type: string
-                      webhook:
-                        properties:
-                          monitorChanges:
-                            type: boolean
-                          overrides:
-                            items:
-                              properties:
-                                configMapRef:
-                                  properties:
-                                    key:
-                                      type: string
-                                    name:
-                                      type: string
-                                    optional:
-                                      type: boolean
-                                  required:
-                                  - key
-                                  type: object
-                                  x-kubernetes-map-type: atomic
-                                secretRef:
-                                  properties:
-                                    key:
-                                      type: string
-                                    name:
-                                      type: string
-                                    optional:
-                                      type: boolean
-                                  required:
-                                  - key
-                                  type: object
-                                  x-kubernetes-map-type: atomic
-                                values:
-                                  x-kubernetes-preserve-unknown-fields: true
-                              type: object
-                            type: array
-                        type: object
-                    type: object
                   fluentOperator:
                     properties:
                       enabled:
@@ -1098,8 +1024,6 @@
                           type: object
                         type: array
                     type: object
-=======
->>>>>>> 00f763fd
                   fluentd:
                     properties:
                       elasticsearchSecret:
@@ -4910,44 +4834,6 @@
                         - domain
                         type: object
                     type: object
-<<<<<<< HEAD
-                  externalCertManager:
-                    properties:
-                      certificate:
-                        properties:
-                          acme:
-                            properties:
-                              emailAddress:
-                                type: string
-                              environment:
-                                type: string
-                              provider:
-                                type: string
-                            required:
-                            - provider
-                            type: object
-                          ca:
-                            properties:
-                              clusterResourceNamespace:
-                                type: string
-                              secretName:
-                                type: string
-                            required:
-                            - clusterResourceNamespace
-                            - secretName
-                            type: object
-                        type: object
-                      clusterResourceNamespace:
-                        type: string
-                      enabled:
-                        type: boolean
-                      namespace:
-                        default: cert-manager
-                        type: string
-                      serviceAccount:
-                        default: cert-manager
-                        type: string
-                    type: object
                   fluentOperator:
                     properties:
                       enabled:
@@ -5024,8 +4910,6 @@
                           type: object
                         type: array
                     type: object
-=======
->>>>>>> 00f763fd
                   fluentd:
                     properties:
                       enabled:
