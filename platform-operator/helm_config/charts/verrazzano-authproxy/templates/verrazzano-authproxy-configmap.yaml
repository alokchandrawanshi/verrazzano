--- conflicted
+++ resolved
@@ -17,7 +17,7 @@
   VZ_PROMETHEUS_HOST: prometheus.vmi.system.{{.Values.config.envName}}.{{.Values.config.dnsSuffix}}
   VZ_PROMETHEUS_BACKEND_URL: "http://prometheus-operator-kube-p-prometheus.verrazzano-monitoring.svc.cluster.local:9090"
   VZ_THANOS_SIDECAR_HOST: thanos-sidecar.{{.Values.config.envName}}.{{.Values.config.dnsSuffix}}
-  VZ_THANOS_SIDECAR_BACKEND_URL: "http://prometheus-operator-kube-p-prometheus.verrazzano-monitoring.svc.cluster.local:10901"
+  VZ_THANOS_SIDECAR_BACKEND_URL: "grpc://prometheus-operator-kube-p-prometheus.verrazzano-monitoring.svc.cluster.local:10901"
   VZ_THANOS_QUERY_HOST: thanos-query.{{.Values.config.envName}}.{{.Values.config.dnsSuffix}}
   VZ_THANOS_QUERY_BACKEND_URL: "http://thanos-query-frontend.verrazzano-monitoring.svc.cluster.local:9090"
   VZ_KIBANA_HOST: kibana.vmi.system.{{.Values.config.envName}}.{{.Values.config.dnsSuffix}}
@@ -531,7 +531,6 @@
         return backend_name, able_to_redirect
     end
 
-<<<<<<< HEAD
     function me.setTableValue(ingressServiceTable, key, value)
         if key ~= nil then
             ingressServiceTable[key] = value
@@ -558,51 +557,6 @@
         backendServerUrl = ingressServiceTable[ingressHost]
         if not backendServerUrl then
             me.not_found("Invalid backend '"..ingressHost.."'")
-=======
-    function me.makeConsoleBackendUrl(port)
-        return 'http://verrazzano-console.verrazzano-system.svc.cluster.local'..':'..port
-    end
-
-    function me.makeVmiBackendUrl(backend, port)
-        return 'http://vmi-system-'..backend..'.verrazzano-system.svc.cluster.local'..':'..port
-    end
-
-    function me.makeMonitoringComponentBackendUrl(protocol, serviceName, port)
-        return protocol..'://'..serviceName..'.verrazzano-monitoring.svc.cluster.local'..':'..port
-    end
-
-    function me.getBackendServerUrlFromName(backend)
-        local serverUrl = nil
-        if backend == 'verrazzano' then
-            -- assume we're going to the local server; if not, we'll fix up the url when we handle the remote call
-            -- Route request to k8s API
-            serverUrl = me.getLocalKubernetesApiUrl()
-        elseif backend == 'console' then
-            -- Route request to console
-            serverUrl = me.makeConsoleBackendUrl('8000')
-        elseif backend == 'grafana' then
-            serverUrl = me.makeVmiBackendUrl(backend, '3000')
-        elseif backend == 'prometheus' then
-            serverUrl = me.makeMonitoringComponentBackendUrl('http', 'prometheus-operator-kube-p-prometheus', '9090')
-        elseif backend == 'thanos-sidecar' then
-            serverUrl = me.makeMonitoringComponentBackendUrl('grpc', 'prometheus-operator-kube-p-prometheus', '10901')
-        elseif backend == 'thanos-query' then
-            serverUrl = me.makeMonitoringComponentBackendUrl('http', 'thanos-query-frontend', '9090')
-        elseif backend == 'kibana' then
-            serverUrl = me.makeVmiBackendUrl('osd', '5601')
-        elseif backend == 'osd' then
-            serverUrl = me.makeVmiBackendUrl('osd', '5601')    
-        elseif backend == 'elasticsearch' then
-            serverUrl = me.makeVmiBackendUrl('os-ingest', '9200')
-        elseif backend == 'opensearch' then
-            serverUrl = me.makeVmiBackendUrl('os-ingest', '9200')    
-        elseif backend == 'kiali' then
-            serverUrl = me.makeVmiBackendUrl(backend, '20001')
-        elseif backend == 'jaeger' then
-            serverUrl = me.makeMonitoringComponentBackendUrl('http', 'jaeger-operator-jaeger-query', '16686')
-        else
-            me.not_found("Invalid backend name '"..backend.."'")
->>>>>>> 16cb41ed
         end
         return backendServerUrl
     end
