{
  "registry": "ghcr.io",
  "version": "VERRAZZANO_VERSION",
  "components": [
    {
      "name": "verrazzano-platform-operator",
      "subcomponents": [
        {
          "repository": "verrazzano",
          "name": "verrazzano-platform-operator",
          "images": [
            {
              "image": "VERRAZZANO_PLATFORM_OPERATOR_IMAGE",
              "tag": "VERRAZZANO_PLATFORM_OPERATOR_TAG",
              "helmFullImageKey": "image"
            }
          ]
        }
      ]
    },
    {
      "name": "ingress-nginx",
      "version": "v1.3.1",
      "subcomponents": [
        {
          "repository": "verrazzano",
          "name": "ingress-controller",
          "images": [
            {
              "image": "nginx-ingress-controller",
              "tag": "v1.3.1-20221102033312-4bfe86313",
              "helmFullImageKey": "controller.image.repository",
              "helmTagKey": "controller.image.tag"
            },
            {
              "image": "nginx-ingress-default-backend",
              "tag": "v1.3.1-20221102033312-4bfe86313",
              "helmFullImageKey": "defaultBackend.image.repository",
              "helmTagKey": "defaultBackend.image.tag"
            }
          ]
        }
      ]
    },
    {
      "name": "cert-manager",
      "version": "v1.9.1",
      "subcomponents": [
        {
          "repository": "verrazzano",
          "name": "cert-manager",
          "images": [
            {
              "image": "cert-manager-controller",
              "tag": "v1.9.1-20221109181323-6139a802",
              "helmFullImageKey": "image.repository",
              "helmTagKey": "image.tag"
            },
            {
              "image": "cert-manager-acmesolver",
              "tag": "v1.9.1-20221109181323-6139a802",
              "helmFullImageKey": "extraArgs[0]"
            },
            {
              "image": "cert-manager-cainjector",
              "tag": "v1.9.1-20221109181323-6139a802",
              "helmFullImageKey": "cainjector.image.repository",
              "helmTagKey": "cainjector.image.tag"
            },
            {
              "image": "cert-manager-webhook",
              "tag": "v1.9.1-20221109181323-6139a802",
              "helmFullImageKey": "webhook.image.repository",
              "helmTagKey": "webhook.image.tag"
            }
          ]
        }
      ]
    },
    {
      "name": "external-dns",
      "version": "v0.12.2",
      "subcomponents": [
        {
          "repository": "verrazzano",
          "name": "external-dns",
          "images": [
            {
              "image": "external-dns",
              "tag": "v0.12.2-20221024163214-0abb76aa",
              "helmFullImageKey": "image.repository",
              "helmRegKey": "image.registry",
              "helmTagKey": "image.tag"
            }
          ]
        }
      ]
    },
    {
      "name": "istio",
      "version": "1.15.1",
      "subcomponents": [
        {
          "repository": "verrazzano",
          "name": "istiod",
          "images": [
            {
              "image": "pilot",
              "tag": "1.15.1-20221107185653-3eb90377",
              "helmFullImageKey": "values.pilot.image"
            },
            {
              "image": "proxyv2",
              "tag": "1.15.1-20221107185653-3eb90377",
              "helmImageKey": "values.global.proxy.image",
              "helmTagKey": "values.global.tag",
              "helmRegistryAndRepoKey": "values.global.hub"
            }
          ]
        }
      ]
    },
    {
      "name": "rancher",
      "version": "v2.6.8",
      "subcomponents": [
        {
          "repository": "verrazzano",
          "name": "rancher",
          "images": [
            {
              "image": "rancher",
              "tag": "v2.6.8-20221123130449-77e20c949",
              "dashboard": "v2.6.8-20221123125358-b834db59",
              "helmFullImageKey": "rancherImage",
              "helmTagKey": "rancherImageTag"
            },
            {
              "image": "rancher-agent",
              "tag": "v2.6.8-20221123130449-77e20c949"
            }
          ]
        },
        {
          "repository": "verrazzano/rancher",
          "name": "additional-rancher",
          "images": [
            {
              "image": "shell",
              "tag": "v0.1.18-20221011201404-0c5784f"
            },
            {
              "image": "rancher-webhook",
              "tag": "v0.2.6-20221005161115-fee4a23"
            },
            {
              "image": "fleet-agent",
              "tag": "v0.3.11-20221005160548-f5e4fc9"
            },
            {
              "image": "fleet",
              "tag": "v0.3.11-20221005160548-f5e4fc9"
            },
            {
              "image": "gitjob",
              "tag": "v0.1.30-20221005155218-6e7ba2d"
            }
          ]
        }
      ]
    },
    {
      "name": "verrazzano",
      "version": "1.4.0",
      "subcomponents": [
        {
          "repository": "verrazzano",
          "name": "verrazzano",
          "images": [
            {
              "image": "proxyv2",
              "tag": "1.15.1-20221107185653-3eb90377",
              "helmFullImageKey": "monitoringOperator.istioProxyImage"
            },
            {
              "image": "fluentd-kubernetes-daemonset",
              "tag": "v1.14.5-20220801165146-12c063f",
              "helmFullImageKey": "logging.fluentdImage"
            },
            {
              "image": "console",
              "tag": "v1.5.0-20221118195745-5347193",
              "helmFullImageKey": "console.imageName",
              "helmTagKey": "console.imageVersion"
            },
            {
              "image": "nginx-ingress-controller",
              "tag": "v1.3.1-20221102033312-4bfe86313",
              "helmFullImageKey": "api.imageName",
              "helmTagKey": "api.imageVersion"
            },
            {
              "image": "nginx-prometheus-exporter",
              "tag": "v0.10.0-20221130224901-85fea23b",
              "helmFullImageKey": "api.metricsImageName",
              "helmTagKey": "api.metricsImageVersion"
            }
          ]
        }
      ]
    },
    {
      "name": "verrazzano-monitoring-operator",
      "version": "1.3.0",
      "subcomponents": [
        {
          "repository": "verrazzano",
          "name": "verrazzano-monitoring-operator",
          "images": [
            {
              "image": "verrazzano-monitoring-operator",
              "tag": "v1.5.0-20221121231653-ed610f6",
              "helmFullImageKey": "monitoringOperator.imageName",
              "helmTagKey": "monitoringOperator.imageVersion"
            },
            {
              "image": "proxyv2",
              "tag": "1.15.1-20221107185653-3eb90377",
              "helmFullImageKey": "monitoringOperator.istioProxyImage"
            },
            {
              "image": "grafana",
              "tag": "v7.5.15-20221017201035-24d2f584",
              "helmFullImageKey": "monitoringOperator.grafanaImage"
            },
            {
              "image": "prometheus",
              "tag": "v2.38.0-20221103235927-b3e1d8ed",
              "helmFullImageKey": "monitoringOperator.prometheusImage"
            },
            {
<<<<<<< HEAD
              "image": "opensearch-aio",
              "tag": "2.3.0-oracle1",
=======
              "image": "opensearch",
              "tag": "1.2.3-20221128202334-b9a03fdef55",
>>>>>>> 91a123b3
              "helmFullImageKey": "monitoringOperator.esImage"
            },
            {
              "image": "opensearch-dashboards-aio",
              "tag": "2.3.0-oracle2",
              "helmFullImageKey": "monitoringOperator.kibanaImage"
            },
            {
              "image": "nginx-ingress-controller",
              "tag": "v1.3.1-20221102033312-4bfe86313",
              "helmFullImageKey": "monitoringOperator.oidcProxyImage"
            }
          ]
        }
      ]
    },
    {
      "name": "monitoring-init-images",
      "subcomponents": [
        {
          "repository": "oracle",
          "name": "monitoring-init-images",
          "images": [
            {
              "image": "oraclelinux",
              "tag": "7-slim",
              "helmFullImageKey": "monitoringOperator.prometheusInitImage"
            },
            {
              "image": "oraclelinux",
              "tag": "7.9",
              "helmFullImageKey": "monitoringOperator.esInitImage"
            }
          ]
        }
      ]
    },
    {
      "name": "oam-kubernetes-runtime",
      "version": "0.3.3",
      "subcomponents": [
        {
          "repository": "verrazzano",
          "name": "oam-kubernetes-runtime",
          "images": [
            {
              "image": "oam-kubernetes-runtime",
              "tag": "v0.3.3-20221013064824-b7e9276",
              "helmFullImageKey": "image.repository",
              "helmTagKey": "image.tag"
            }
          ]
        }
      ]
    },
    {
      "name": "verrazzano-cluster-operator",
      "version": "1.5.0",
      "subcomponents": [
        {
          "repository": "verrazzano",
          "name": "verrazzano-cluster-operator",
          "images": [
            {
              "image": "VERRAZZANO_CLUSTER_OPERATOR_IMAGE",
              "tag": "VERRAZZANO_CLUSTER_OPERATOR_TAG",
              "helmFullImageKey": "image"
            }
          ]
        }
      ]
    },
    {
      "name": "verrazzano-application-operator",
      "version": "1.5.0",
      "subcomponents": [
        {
          "repository": "verrazzano",
          "name": "verrazzano-application-operator",
          "images": [
            {
              "image": "VERRAZZANO_APPLICATION_OPERATOR_IMAGE",
              "tag": "VERRAZZANO_APPLICATION_OPERATOR_TAG",
              "helmFullImageKey": "image"
            }
          ]
        }
      ]
    },
    {
      "name": "weblogic-operator",
      "version": "3.4.3",
      "subcomponents": [
        {
          "repository": "oracle",
          "name": "weblogic-operator",
          "images": [
            {
              "image": "weblogic-kubernetes-operator",
              "tag": "3.4.3",
              "helmFullImageKey": "image"
            },
            {
              "image": "weblogic-monitoring-exporter",
              "tag": "2.0.7",
              "helmFullImageKey": "weblogicMonitoringExporterImage"
            }
          ]
        }
      ]
    },
    {
      "name": "coherence-operator",
      "version": "3.2.9",
      "subcomponents": [
        {
          "repository": "oracle",
          "name": "coherence-operator",
          "images": [
            {
              "image": "coherence-operator",
              "tag": "3.2.9",
              "helmFullImageKey": "image"
            }
          ]
        }
      ]
    },
    {
      "name": "kiali-server",
      "version": "1.57.1",
      "subcomponents": [
        {
          "repository": "verrazzano",
          "name": "kiali-server",
          "images": [
            {
              "image": "kiali",
              "tag": "v1.57.1-20221014183853-0d2969aa",
              "helmFullImageKey": "deployment.image_name",
              "helmTagKey": "deployment.image_version"
            }
          ]
        }
      ]
    },
    {
      "name": "mysql",
      "version": "8.0.31",
      "subcomponents": [
        {
          "repository": "verrazzano",
          "name": "mysql-upgrade",
          "images": [
            {
              "image": "mysql-server",
              "tag": "8.0.31",
              "helmFullImageKey": "legacyUpgrade.container.image"
            },
            {
              "repository": "oracle",
              "image": "oraclelinux",
              "tag": "7-slim",
              "helmFullImageKey": "legacyUpgrade.initContainer.image"
            }
          ]
        },
        {
          "registry": "ghcr.io",
          "repository": "verrazzano",
          "name": "additional-mysql",
          "images": [
            {
              "image": "mysql-router",
              "tag": "8.0.31"
            }
          ]
        }
      ]
    },
    {
      "name": "mysql-operator",
      "version": "8.0.31",
      "subcomponents": [
        {
          "repository": "verrazzano",
          "name": "mysql-operator",
          "images": [
            {
              "image": "mysql-operator",
              "tag": "8.0.31-2.0.7",
              "helmRegKey": "image.registry",
              "helmRepoKey": "image.repository",
              "helmTagKey": "image.tag"
            }
          ]
        }
      ]
    },
    {
      "name": "keycloak",
      "version": "15.0.2",
      "subcomponents": [
        {
          "repository": "verrazzano",
          "name": "keycloak",
          "images": [
            {
              "image": "keycloak",
              "tag": "v15.0.2-20221010100849-3c526fbe0f",
              "helmFullImageKey": "image.repository",
              "helmTagKey": "image.tag"
            }
          ]
        },
        {
          "repository": "verrazzano",
          "name": "keycloak-oracle-theme",
          "images": [
            {
              "image": "keycloak-oracle-theme",
              "tag": "v1.4.0-20220803133014-7b829cf"
            }
          ]
        }
      ]
    },
    {
      "name": "prometheus-operator",
      "version": "0.59.1",
      "subcomponents": [
        {
          "repository": "verrazzano",
          "name": "prometheus-operator",
          "images": [
            {
              "image": "prometheus-operator",
              "tag": "v0.59.1-20221103170209-f37505b5",
              "helmFullImageKey": "prometheusOperator.image.repository",
              "helmTagKey": "prometheusOperator.image.tag"
            },
            {
              "image": "kube-webhook-certgen",
              "tag": "v1.3.1-20221102033312-4bfe86313",
              "helmFullImageKey": "prometheusOperator.admissionWebhooks.patch.image.repository",
              "helmTagKey": "prometheusOperator.admissionWebhooks.patch.image.tag"
            }
          ]
        },
        {
          "repository": "verrazzano",
          "name": "prometheus-config-reloader",
          "images": [
            {
              "image": "prometheus-config-reloader",
              "tag": "v0.59.1-20221103170209-f37505b5",
              "helmFullImageKey": "prometheusOperator.prometheusConfigReloader.image.repository",
              "helmTagKey": "prometheusOperator.prometheusConfigReloader.image.tag"
            }
          ]
        },
        {
          "repository": "verrazzano",
          "name": "alertmanager",
          "images": [
            {
              "image": "alertmanager",
              "tag": "v0.24.0-20221012144548-95f13d80",
              "helmFullImageKey": "alertmanager.alertmanagerSpec.image.repository",
              "helmTagKey": "alertmanager.alertmanagerSpec.image.tag"
            }
          ]
        },
        {
          "repository": "verrazzano",
          "name": "prometheus",
          "images": [
            {
              "image": "prometheus",
              "tag": "v2.38.0-20221103235927-b3e1d8ed",
              "helmFullImageKey": "prometheus.prometheusSpec.image.repository",
              "helmTagKey": "prometheus.prometheusSpec.image.tag"
            }
          ]
        }
      ]
    },
    {
      "name": "prometheus-adapter",
      "subcomponents": [
        {
          "repository": "verrazzano",
          "name": "prometheus-adapter",
          "images": [
            {
              "image": "prometheus-adapter",
              "tag": "v0.10.0-20221116041156-ffc6ecfb",
              "helmFullImageKey": "image.repository",
              "helmTagKey": "image.tag"
            }
          ]
        }
      ]
    },
    {
      "name": "kube-state-metrics",
      "subcomponents": [
        {
          "repository": "verrazzano",
          "name": "kube-state-metrics",
          "images": [
            {
              "image": "kube-state-metrics",
              "tag": "v2.6.0-20221104151527-fda95595",
              "helmFullImageKey": "image.repository",
              "helmTagKey": "image.tag"
            }
          ]
        }
      ]
    },
    {
      "name": "prometheus-pushgateway",
      "subcomponents": [
        {
          "repository": "verrazzano",
          "name": "prometheus-pushgateway",
          "images": [
            {
              "image": "prometheus-pushgateway",
              "tag": "v1.4.2-20221012144616-8c52681c",
              "helmFullImageKey": "image.repository",
              "helmTagKey": "image.tag"
            }
          ]
        }
      ]
    },
    {
      "name": "node-exporter",
      "subcomponents": [
        {
          "repository": "verrazzano",
          "name": "prometheus-node-exporter",
          "images": [
            {
              "image": "node-exporter",
              "tag": "v1.3.1-20221006133310-12cfdc66",
              "helmFullImageKey": "image.repository",
              "helmTagKey": "image.tag"
            }
          ]
        }
      ]
    },
    {
      "name": "jaeger",
      "version": "1.37.0",
      "subcomponents": [
        {
          "repository": "verrazzano",
          "name": "jaeger-operator",
          "images": [
            {
              "image": "jaeger-operator",
              "tag": "1.37.0-20221004180219-6cd8417f",
              "helmFullImageKey": "image.repository",
              "helmTagKey": "image.tag"
            }
          ]
        },
        {
          "repository": "verrazzano",
          "name": "jaeger-agent",
          "images": [
            {
              "image": "jaeger-agent",
              "tag": "1.37.0-20221005191655-798e1e8b",
              "helmFullImageKey": "jaegerAgentImage"
            }
          ]
        },
        {
          "repository": "verrazzano",
          "name": "jaeger-collector",
          "images": [
            {
              "image": "jaeger-collector",
              "tag": "1.37.0-20221005191655-798e1e8b",
              "helmFullImageKey": "jaegerCollectorImage"
            }
          ]
        },
        {
          "repository": "verrazzano",
          "name": "jaeger-query",
          "images": [
            {
              "image": "jaeger-query",
              "tag": "1.37.0-20221005191655-798e1e8b",
              "helmFullImageKey": "jaegerQueryImage"
            }
          ]
        },
        {
          "repository": "verrazzano",
          "name": "jaeger-ingester",
          "images": [
            {
              "image": "jaeger-ingester",
              "tag": "1.37.0-20221005191655-798e1e8b",
              "helmFullImageKey": "jaegerIngesterImage"
            }
          ]
        },
        {
          "repository": "verrazzano",
          "name": "jaeger-es-index-cleaner",
          "images": [
            {
              "image": "jaeger-es-index-cleaner",
              "tag": "1.37.0-20221005191655-798e1e8b",
              "helmFullImageKey": "jaegerESIndexCleanerImage"
            }
          ]
        },
        {
          "repository": "verrazzano",
          "name": "jaeger-es-rollover",
          "images": [
            {
              "image": "jaeger-es-rollover",
              "tag": "1.37.0-20221005191655-798e1e8b",
              "helmFullImageKey": "jaegerESRolloverImage"
            }
          ]
        },
        {
          "repository": "verrazzano",
          "name": "jaeger-all-in-one",
          "images": [
            {
              "image": "jaeger-all-in-one",
              "tag": "1.37.0-20221005191655-798e1e8b",
              "helmFullImageKey": "jaegerAllInOneImage"
            }
          ]
        }
      ]
    },
    {
      "name": "velero",
      "version": "1.9.1",
      "subcomponents": [
        {
          "repository": "verrazzano",
          "name": "velero",
          "images": [
            {
              "image": "velero",
              "tag": "v1.9.1-20220928065349-147272cf",
              "helmFullImageKey": "image.repository",
              "helmTagKey": "image.tag"
            },
            {
              "image": "velero-plugin-for-aws",
              "tag": "v1.5.0-20220924005304-4a142d0a",
              "helmFullImageKey": "initContainers[0].image"
            },
            {
              "image": "velero-restic-restore-helper",
              "tag": "v1.9.1-20220928065349-147272cf",
              "helmFullImageKey": "configMaps.restic-restore-action-config.data.image"
            }
          ]
        }
      ]
    },
    {
      "name": "rancher-backup",
      "version": "2.1.3",
      "subcomponents": [
        {
          "repository": "verrazzano/rancher",
          "name": "rancher-backup",
          "images": [
            {
              "image": "backup-restore-operator",
              "tag": "v2.1.3-20220827005326-bc2c3c4",
              "helmFullImageKey": "image.repository",
              "helmTagKey": "image.tag"
            }
          ]
        },
        {
          "registry": "docker.io",
          "repository": "rancher",
          "name": "rancher-backup-kubectl",
          "images": [
            {
              "image": "kubectl",
              "tag": "v1.20.2",
              "helmFullImageKey": "global.kubectl.repository",
              "helmTagKey": "global.kubectl.tag"
            }
          ]
        }
      ]
    }
  ],
  "supportedKubernetesVersions": [
    "v1.20.0",
    "v1.21.0",
    "v1.22.0",
    "v1.23.0",
    "v1.24.0"
  ]
}<|MERGE_RESOLUTION|>--- conflicted
+++ resolved
@@ -239,19 +239,18 @@
               "helmFullImageKey": "monitoringOperator.prometheusImage"
             },
             {
-<<<<<<< HEAD
-              "image": "opensearch-aio",
-              "tag": "2.3.0-oracle1",
-=======
+              "registry": "iad.ocir.io",
+              "repository": "odsbuilddev/sandboxes/aditya.b.bharadwaj",
               "image": "opensearch",
-              "tag": "1.2.3-20221128202334-b9a03fdef55",
->>>>>>> 91a123b3
+              "tag": "2.3.0",
               "helmFullImageKey": "monitoringOperator.esImage"
             },
             {
-              "image": "opensearch-dashboards-aio",
-              "tag": "2.3.0-oracle2",
-              "helmFullImageKey": "monitoringOperator.kibanaImage"
+              "registry": "iad.ocir.io",
+              "repository": "odsbuilddev/sandboxes/aditya.b.bharadwaj",
+              "image": "opensearch-dashboards",
+              "tag": "2.3.0-1",
+              "helmFullImageKey": "monitoringOperator.esImage"
             },
             {
               "image": "nginx-ingress-controller",
