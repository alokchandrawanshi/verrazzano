{
  "registry": "ghcr.io",
  "version": "VERRAZZANO_VERSION",
  "components": [
    {
      "name": "verrazzano-platform-operator",
      "subcomponents": [
        {
          "repository": "verrazzano",
          "name": "verrazzano-platform-operator",
          "images": [
            {
              "image": "VERRAZZANO_PLATFORM_OPERATOR_IMAGE",
              "tag": "VERRAZZANO_PLATFORM_OPERATOR_TAG",
              "helmFullImageKey": "image"
            }
          ]
        }
      ]
    },
    {
      "name": "ingress-nginx",
      "version": "v1.3.1",
      "subcomponents": [
        {
          "repository": "verrazzano",
          "name": "ingress-controller",
          "images": [
            {
              "image": "nginx-ingress-controller",
              "tag": "v1.3.1-20230322153500-05e7a995d",
              "helmFullImageKey": "controller.image.repository",
              "helmTagKey": "controller.image.tag"
            },
            {
              "image": "nginx-ingress-default-backend",
              "tag": "v1.3.1-20230322153500-05e7a995d",
              "helmFullImageKey": "defaultBackend.image.repository",
              "helmTagKey": "defaultBackend.image.tag"
            }
          ]
        }
      ]
    },
    {
      "name": "cert-manager",
      "version": "v1.9.1",
      "subcomponents": [
        {
          "repository": "verrazzano",
          "name": "cert-manager",
          "images": [
            {
              "image": "cert-manager-controller",
              "tag": "v1.9.1-20230209063813-3a732e40",
              "helmFullImageKey": "image.repository",
              "helmTagKey": "image.tag"
            },
            {
              "image": "cert-manager-acmesolver",
              "tag": "v1.9.1-20230209063813-3a732e40",
              "helmFullImageKey": "extraArgs[0]"
            },
            {
              "image": "cert-manager-cainjector",
              "tag": "v1.9.1-20230209063813-3a732e40",
              "helmFullImageKey": "cainjector.image.repository",
              "helmTagKey": "cainjector.image.tag"
            },
            {
              "image": "cert-manager-webhook",
              "tag": "v1.9.1-20230209063813-3a732e40",
              "helmFullImageKey": "webhook.image.repository",
              "helmTagKey": "webhook.image.tag"
            }
          ]
        }
      ]
    },
    {
      "name": "external-dns",
      "version": "v0.12.2",
      "subcomponents": [
        {
          "repository": "verrazzano",
          "name": "external-dns",
          "images": [
            {
              "image": "external-dns",
              "tag": "v0.12.2-20230302040401-49b4f66e",
              "helmFullImageKey": "image.repository",
              "helmRegKey": "image.registry",
              "helmTagKey": "image.tag"
            }
          ]
        }
      ]
    },
    {
      "name": "istio",
      "version": "1.15.3",
      "subcomponents": [
        {
          "repository": "verrazzano",
          "name": "istiod",
          "images": [
            {
              "image": "pilot",
              "tag": "1.15.3-20230209181608-900a5c7b",
              "helmFullImageKey": "values.pilot.image"
            },
            {
              "image": "proxyv2",
              "tag": "1.15.3-20230209181608-900a5c7b",
              "helmImageKey": "values.global.proxy.image",
              "helmTagKey": "values.global.tag",
              "helmRegistryAndRepoKey": "values.global.hub"
            }
          ]
        }
      ]
    },
    {
      "name": "rancher",
      "version": "v2.7.2",
      "subcomponents": [
        {
          "repository": "verrazzano",
          "name": "rancher",
          "images": [
            {
              "image": "rancher",
              "dashboard": "v2.7.1-20230314212735-270d0ef83",
<<<<<<< HEAD
              "tag": "20230424141125-cd6da7feb",
=======
              "tag": "v2.7.2-20230424144636-9def50a5d",
>>>>>>> fb36b455
              "helmFullImageKey": "rancherImage",
              "helmTagKey": "rancherImageTag"
            },
            {
              "image": "rancher-agent",
<<<<<<< HEAD
              "tag": "20230424141125-cd6da7feb"
=======
              "tag": "v2.7.2-20230424144636-9def50a5d"
>>>>>>> fb36b455
            }
          ]
        },
        {
          "repository": "verrazzano",
          "name": "additional-rancher",
          "images": [
            {
              "image": "rancher-shell",
              "tag": "v0.1.18-20230403204343-4124528"
            },
            {
              "image": "rancher-webhook",
              "tag": "v0.3.2-20230420144706-e94a4e1"
            },
            {
              "image": "rancher-fleet-agent",
              "tag": "v0.6.0-20230420145436-06e19ee"
            },
            {
              "image": "rancher-fleet",
              "tag": "v0.6.0-20230420145436-06e19ee"
            },
            {
              "image": "rancher-gitjob",
              "tag": "v0.1.30-20230403204344-17d2d2f"
            },
            {
              "image": "rancher-cleanup",
              "tag": "v1.0.0-20230403191516-fa35c50"
            }
          ]
        }
      ]
    },
    {
      "name": "verrazzano",
      "version": "1.6.0",
      "subcomponents": [
        {
          "repository": "verrazzano",
          "name": "verrazzano",
          "images": [
            {
              "image": "proxyv2",
              "tag": "1.15.3-20230209181608-900a5c7b",
              "helmFullImageKey": "monitoringOperator.istioProxyImage"
            },
            {
              "image": "fluentd-kubernetes-daemonset",
              "tag": "v1.14.5-20230131231729-f85741b",
              "helmFullImageKey": "logging.fluentdImage"
            },
            {
              "image": "console",
              "tag": "v1.6.0-20230411132135-bd3ca29",
              "helmFullImageKey": "console.imageName",
              "helmTagKey": "console.imageVersion"
            },
            {
              "image": "nginx-ingress-controller",
              "tag": "v1.3.1-20230322153500-05e7a995d",
              "helmFullImageKey": "api.imageName",
              "helmTagKey": "api.imageVersion"
            },
            {
              "image": "nginx-prometheus-exporter",
              "tag": "v0.10.0-20230209071016-7cf62c11",
              "helmFullImageKey": "api.metricsImageName",
              "helmTagKey": "api.metricsImageVersion"
            }
          ]
        }
      ]
    },
    {
      "name": "verrazzano-monitoring-operator",
      "version": "1.6.0",
      "subcomponents": [
        {
          "repository": "verrazzano",
          "name": "verrazzano-monitoring-operator",
          "images": [
            {
              "image": "verrazzano-monitoring-operator",
              "tag": "v1.6.0-20230424014736-7e2cb0a",
              "helmFullImageKey": "monitoringOperator.imageName",
              "helmTagKey": "monitoringOperator.imageVersion"
            },
            {
              "image": "proxyv2",
              "tag": "1.15.3-20230209181608-900a5c7b",
              "helmFullImageKey": "monitoringOperator.istioProxyImage"
            },
            {
              "image": "grafana",
              "tag": "v7.5.17-20230324124607-7afbf50a",
              "helmFullImageKey": "monitoringOperator.grafanaImage"
            },
            {
              "image": "k8s-sidecar",
              "tag": "v1.15.0-20230209100034-7adaf012",
              "helmFullImageKey": "monitoringOperator.k8sSidecarImage"
            },
            {
              "image": "opensearch",
              "tag": "2.3.0-20230324071613-ae6dc07e5dd",
              "helmFullImageKey": "monitoringOperator.osImage"
            },
            {
              "image": "opensearch-dashboards",
              "tag": "2.3.0-20230424094216-cff07fd190",
              "helmFullImageKey": "monitoringOperator.osdImage"
            },
            {
              "image": "nginx-ingress-controller",
              "tag": "v1.3.1-20230322153500-05e7a995d",
              "helmFullImageKey": "monitoringOperator.oidcProxyImage"
            }
          ]
        }
      ]
    },
    {
      "name": "monitoring-init-images",
      "subcomponents": [
        {
          "repository": "oracle",
          "name": "monitoring-init-images",
          "images": [
            {
              "image": "oraclelinux",
              "tag": "8",
              "helmFullImageKey": "monitoringOperator.osInitImage"
            }
          ]
        }
      ]
    },
    {
      "name": "oam-kubernetes-runtime",
      "version": "0.3.3",
      "subcomponents": [
        {
          "repository": "verrazzano",
          "name": "oam-kubernetes-runtime",
          "images": [
            {
              "image": "oam-kubernetes-runtime",
              "tag": "v0.3.3-20230209072020-c8b5d4a",
              "helmFullImageKey": "image.repository",
              "helmTagKey": "image.tag"
            }
          ]
        }
      ]
    },
    {
      "name": "verrazzano-cluster-operator",
      "version": "1.5.0",
      "subcomponents": [
        {
          "repository": "verrazzano",
          "name": "verrazzano-cluster-operator",
          "images": [
            {
              "image": "VERRAZZANO_CLUSTER_OPERATOR_IMAGE",
              "tag": "VERRAZZANO_CLUSTER_OPERATOR_TAG",
              "helmFullImageKey": "image"
            }
          ]
        }
      ]
    },
    {
      "name": "verrazzano-application-operator",
      "version": "1.5.0",
      "subcomponents": [
        {
          "repository": "verrazzano",
          "name": "verrazzano-application-operator",
          "images": [
            {
              "image": "VERRAZZANO_APPLICATION_OPERATOR_IMAGE",
              "tag": "VERRAZZANO_APPLICATION_OPERATOR_TAG",
              "helmFullImageKey": "image"
            }
          ]
        }
      ]
    },
    {
      "name": "weblogic-operator",
      "version": "4.0.6",
      "subcomponents": [
        {
          "repository": "oracle",
          "name": "weblogic-operator",
          "images": [
            {
              "image": "weblogic-kubernetes-operator",
              "tag": "4.0.6",
              "helmFullImageKey": "image"
            },
            {
              "image": "weblogic-monitoring-exporter",
              "tag": "2.1.3",
              "helmFullImageKey": "weblogicMonitoringExporterImage"
            }
          ]
        }
      ]
    },
    {
      "name": "coherence-operator",
      "version": "3.2.10",
      "subcomponents": [
        {
          "repository": "oracle",
          "name": "coherence-operator",
          "images": [
            {
              "image": "coherence-operator",
              "tag": "3.2.10",
              "helmFullImageKey": "image"
            }
          ]
        }
      ]
    },
    {
      "name": "kiali-server",
      "version": "1.57.1",
      "subcomponents": [
        {
          "repository": "verrazzano",
          "name": "kiali-server",
          "images": [
            {
              "image": "kiali",
              "tag": "v1.57.1-20230324120010-d94b80c9",
              "helmFullImageKey": "deployment.image_name",
              "helmTagKey": "deployment.image_version"
            }
          ]
        }
      ]
    },
    {
      "name": "mysql",
      "version": "8.0.32",
      "subcomponents": [
        {
          "repository": "verrazzano",
          "name": "mysql-upgrade",
          "images": [
            {
              "image": "mysql-server",
              "tag": "8.0.32",
              "helmFullImageKey": "legacyUpgrade.container.image"
            },
            {
              "repository": "oracle",
              "image": "oraclelinux",
              "tag": "8-slim",
              "helmFullImageKey": "legacyUpgrade.initContainer.image"
            }
          ]
        },
        {
          "registry": "ghcr.io",
          "repository": "verrazzano",
          "name": "additional-mysql",
          "images": [
            {
              "image": "mysql-router",
              "tag": "8.0.32"
            }
          ]
        }
      ]
    },
    {
      "name": "mysql-operator",
      "version": "8.0.32",
      "subcomponents": [
        {
          "repository": "verrazzano",
          "name": "mysql-operator",
          "images": [
            {
              "image": "mysql-operator",
              "tag": "8.0.32-2.0.8",
              "helmRegKey": "image.registry",
              "helmRepoKey": "image.repository",
              "helmTagKey": "image.tag"
            }
          ]
        }
      ]
    },
    {
      "name": "keycloak",
      "version": "20.0.1",
      "subcomponents": [
        {
          "repository": "verrazzano",
          "name": "keycloak",
          "images": [
            {
              "image": "keycloak",
              "tag": "v20.0.1-20230406163645-080e314b71",
              "helmFullImageKey": "image.repository",
              "helmTagKey": "image.tag"
            }
          ]
        },
        {
          "repository": "verrazzano",
          "name": "keycloak-oracle-theme",
          "images": [
            {
              "image": "keycloak-oracle-theme",
              "tag": "v1.6.0-20230216162859-e289e05"
            }
          ]
        }
      ]
    },
    {
      "name": "prometheus-operator",
      "version": "0.59.1",
      "subcomponents": [
        {
          "repository": "verrazzano",
          "name": "prometheus-operator",
          "images": [
            {
              "image": "prometheus-operator",
              "tag": "v0.59.1-20230209073203-fb82ffaa",
              "helmFullImageKey": "prometheusOperator.image.repository",
              "helmTagKey": "prometheusOperator.image.tag"
            },
            {
              "image": "kube-webhook-certgen",
              "tag": "v1.3.1-20230302040354-bf21e9603",
              "helmFullImageKey": "prometheusOperator.admissionWebhooks.patch.image.repository",
              "helmTagKey": "prometheusOperator.admissionWebhooks.patch.image.tag"
            }
          ]
        },
        {
          "repository": "verrazzano",
          "name": "prometheus-config-reloader",
          "images": [
            {
              "image": "prometheus-config-reloader",
              "tag": "v0.59.1-20230209073203-fb82ffaa",
              "helmFullImageKey": "prometheusOperator.prometheusConfigReloader.image.repository",
              "helmTagKey": "prometheusOperator.prometheusConfigReloader.image.tag"
            }
          ]
        },
        {
          "repository": "verrazzano",
          "name": "alertmanager",
          "images": [
            {
              "image": "alertmanager",
              "tag": "v0.24.0-20230324104837-18128160",
              "helmFullImageKey": "alertmanager.alertmanagerSpec.image.repository",
              "helmTagKey": "alertmanager.alertmanagerSpec.image.tag"
            }
          ]
        },
        {
          "repository": "verrazzano",
          "name": "prometheus",
          "images": [
            {
              "image": "prometheus",
              "tag": "v2.38.0-20230324105920-186a8ee6",
              "helmFullImageKey": "prometheus.prometheusSpec.image.repository",
              "helmTagKey": "prometheus.prometheusSpec.image.tag"
            }
          ]
        }
      ]
    },
    {
      "name": "prometheus-adapter",
      "subcomponents": [
        {
          "repository": "verrazzano",
          "name": "prometheus-adapter",
          "images": [
            {
              "image": "prometheus-adapter",
              "tag": "v0.10.0-20230209071833-9313ff7b",
              "helmFullImageKey": "image.repository",
              "helmTagKey": "image.tag"
            }
          ]
        }
      ]
    },
    {
      "name": "kube-state-metrics",
      "subcomponents": [
        {
          "repository": "verrazzano",
          "name": "kube-state-metrics",
          "images": [
            {
              "image": "kube-state-metrics",
              "tag": "v2.6.0-20230223191441-e3cc4e3d",
              "helmFullImageKey": "image.repository",
              "helmTagKey": "image.tag"
            }
          ]
        }
      ]
    },
    {
      "name": "prometheus-pushgateway",
      "subcomponents": [
        {
          "repository": "verrazzano",
          "name": "prometheus-pushgateway",
          "images": [
            {
              "image": "prometheus-pushgateway",
              "tag": "v1.4.2-20230209072927-3af6d83b",
              "helmFullImageKey": "image.repository",
              "helmTagKey": "image.tag"
            }
          ]
        }
      ]
    },
    {
      "name": "node-exporter",
      "subcomponents": [
        {
          "repository": "verrazzano",
          "name": "prometheus-node-exporter",
          "images": [
            {
              "image": "node-exporter",
              "tag": "v1.3.1-20230323153951-b7f69924",
              "helmFullImageKey": "image.repository",
              "helmTagKey": "image.tag"
            }
          ]
        }
      ]
    },
    {
      "name": "jaeger",
      "version": "1.42.0",
      "subcomponents": [
        {
          "repository": "verrazzano",
          "name": "jaeger-operator",
          "images": [
            {
              "image": "jaeger-operator",
              "tag": "1.42.0-20230327230723-9970d003",
              "helmFullImageKey": "image.repository",
              "helmTagKey": "image.tag"
            }
          ]
        },
        {
          "repository": "verrazzano",
          "name": "jaeger-agent",
          "images": [
            {
              "image": "jaeger-agent",
              "tag": "1.42.0-20230327232727-cd357656",
              "helmFullImageKey": "jaegerAgentImage"
            }
          ]
        },
        {
          "repository": "verrazzano",
          "name": "jaeger-collector",
          "images": [
            {
              "image": "jaeger-collector",
              "tag": "1.42.0-20230327232727-cd357656",
              "helmFullImageKey": "jaegerCollectorImage"
            }
          ]
        },
        {
          "repository": "verrazzano",
          "name": "jaeger-query",
          "images": [
            {
              "image": "jaeger-query",
              "tag": "1.42.0-20230327232727-cd357656",
              "helmFullImageKey": "jaegerQueryImage"
            }
          ]
        },
        {
          "repository": "verrazzano",
          "name": "jaeger-ingester",
          "images": [
            {
              "image": "jaeger-ingester",
              "tag": "1.42.0-20230327232727-cd357656",
              "helmFullImageKey": "jaegerIngesterImage"
            }
          ]
        },
        {
          "repository": "verrazzano",
          "name": "jaeger-es-index-cleaner",
          "images": [
            {
              "image": "jaeger-es-index-cleaner",
              "tag": "1.42.0-20230327232727-cd357656",
              "helmFullImageKey": "jaegerESIndexCleanerImage"
            }
          ]
        },
        {
          "repository": "verrazzano",
          "name": "jaeger-es-rollover",
          "images": [
            {
              "image": "jaeger-es-rollover",
              "tag": "1.42.0-20230327232727-cd357656",
              "helmFullImageKey": "jaegerESRolloverImage"
            }
          ]
        },
        {
          "repository": "verrazzano",
          "name": "jaeger-all-in-one",
          "images": [
            {
              "image": "jaeger-all-in-one",
              "tag": "1.42.0-20230327232727-cd357656",
              "helmFullImageKey": "jaegerAllInOneImage"
            }
          ]
        }
      ]
    },
    {
      "name": "velero",
      "version": "1.9.1",
      "subcomponents": [
        {
          "repository": "verrazzano",
          "name": "velero",
          "images": [
            {
              "image": "velero",
              "tag": "v1.9.1-20230209073855-edba946d",
              "helmFullImageKey": "image.repository",
              "helmTagKey": "image.tag"
            },
            {
              "image": "velero-plugin-for-aws",
              "tag": "v1.5.0-20230209073455-9b26984f",
              "helmFullImageKey": "initContainers[0].image"
            },
            {
              "image": "velero-restic-restore-helper",
              "tag": "v1.9.1-20230209073855-edba946d",
              "helmFullImageKey": "configMaps.restic-restore-action-config.data.image"
            }
          ]
        }
      ]
    },
    {
      "name": "rancher-backup",
      "version": "3.1.0",
      "subcomponents": [
        {
          "repository": "verrazzano",
          "name": "rancher-backup",
          "images": [
            {
              "image": "rancher-backup-restore-operator",
              "tag": "v3.1.0-20230420145739-385811a",
              "helmFullImageKey": "image.repository",
              "helmTagKey": "image.tag"
            }
          ]
        },
        {
          "repository": "verrazzano",
          "name": "rancher-backup-kubectl",
          "images": [
            {
              "image": "rancher-kubectl",
              "tag": "v1.20.2-20230208201835-2f0ea54",
              "helmFullImageKey": "global.kubectl.repository",
              "helmTagKey": "global.kubectl.tag"
            }
          ]
        }
      ]
    },
    {
      "name": "argocd",
      "version": "2.5.3",
      "subcomponents": [
        {
          "repository": "verrazzano",
          "name": "argocd",
          "images": [
            {
              "image": "argocd",
              "tag": "v2.5.3-20230221043507-436ed2a9",
              "helmFullImageKey": "image.repository",
              "helmTagKey": "image.tag"
            }
          ]
        },
        {
          "repository": "verrazzano",
          "name": "redis",
          "images": [
            {
              "image": "redis",
              "tag": "v6.2.7-20230124164724-26c8b963",
              "helmFullImageKey": "image.repository",
              "helmTagKey": "image.tag"
            }
          ]
        }
      ]
    },
    {
      "name": "thanos",
      "version": "v0.30.2",
      "subcomponents": [
        {
          "repository": "verrazzano",
          "name": "thanos",
          "images": [
            {
              "image": "thanos",
              "tag": "v0.30.2-20230329204202-4b7a94ea",
              "helmRegKey": "image.registry",
              "helmFullImageKey": "image.repository",
              "helmTagKey": "image.tag"
            }
          ]
        }
      ]
    }
  ],
  "supportedKubernetesVersions": [
    "v1.21.0",
    "v1.22.0",
    "v1.23.0",
    "v1.24.0"
  ]
}<|MERGE_RESOLUTION|>--- conflicted
+++ resolved
@@ -131,21 +131,13 @@
             {
               "image": "rancher",
               "dashboard": "v2.7.1-20230314212735-270d0ef83",
-<<<<<<< HEAD
-              "tag": "20230424141125-cd6da7feb",
-=======
-              "tag": "v2.7.2-20230424144636-9def50a5d",
->>>>>>> fb36b455
+              "tag": "20230424215936-358d37a4a",
               "helmFullImageKey": "rancherImage",
               "helmTagKey": "rancherImageTag"
             },
             {
               "image": "rancher-agent",
-<<<<<<< HEAD
-              "tag": "20230424141125-cd6da7feb"
-=======
-              "tag": "v2.7.2-20230424144636-9def50a5d"
->>>>>>> fb36b455
+              "tag": "20230424215936-358d37a4a"
             }
           ]
         },
