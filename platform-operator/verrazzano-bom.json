--- conflicted
+++ resolved
@@ -131,21 +131,13 @@
             {
               "image": "rancher",
               "dashboard": "v2.7.1-20230314212735-270d0ef83",
-<<<<<<< HEAD
-              "tag": "20230421152946-24ebbc914",
-=======
               "tag": "v2.7.2-20230421201024-9def50a5d",
->>>>>>> e3ac2949
               "helmFullImageKey": "rancherImage",
               "helmTagKey": "rancherImageTag"
             },
             {
               "image": "rancher-agent",
-<<<<<<< HEAD
-              "tag": "20230421152946-24ebbc914"
-=======
               "tag": "v2.7.2-20230421201024-9def50a5d"
->>>>>>> e3ac2949
             }
           ]
         },
