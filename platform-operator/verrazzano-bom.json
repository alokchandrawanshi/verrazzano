{
  "registry": "ghcr.io",
  "version": "VERRAZZANO_VERSION",
  "components": [
    {
      "name": "verrazzano-platform-operator",
      "subcomponents": [
        {
          "repository": "verrazzano",
          "name": "verrazzano-platform-operator",
          "images": [
            {
              "image": "VERRAZZANO_PLATFORM_OPERATOR_IMAGE",
              "tag": "VERRAZZANO_PLATFORM_OPERATOR_TAG",
              "helmFullImageKey": "image"
            }
          ]
        }
      ]
    },
    {
      "name": "ingress-nginx",
      "version": "v1.3.1",
      "subcomponents": [
        {
          "repository": "verrazzano",
          "name": "ingress-controller",
          "images": [
            {
              "image": "nginx-ingress-controller",
              "tag": "v1.3.1-20221102033312-4bfe86313",
              "helmFullImageKey": "controller.image.repository",
              "helmTagKey": "controller.image.tag"
            },
            {
              "image": "nginx-ingress-default-backend",
              "tag": "v1.3.1-20221102033312-4bfe86313",
              "helmFullImageKey": "defaultBackend.image.repository",
              "helmTagKey": "defaultBackend.image.tag"
            }
          ]
        }
      ]
    },
    {
      "name": "cert-manager",
      "version": "v1.9.1",
      "subcomponents": [
        {
          "repository": "verrazzano",
          "name": "cert-manager",
          "images": [
            {
              "image": "cert-manager-controller",
              "tag": "v1.9.1-20221109181323-6139a802",
              "helmFullImageKey": "image.repository",
              "helmTagKey": "image.tag"
            },
            {
              "image": "cert-manager-acmesolver",
              "tag": "v1.9.1-20221109181323-6139a802",
              "helmFullImageKey": "extraArgs[0]"
            },
            {
              "image": "cert-manager-cainjector",
              "tag": "v1.9.1-20221109181323-6139a802",
              "helmFullImageKey": "cainjector.image.repository",
              "helmTagKey": "cainjector.image.tag"
            },
            {
              "image": "cert-manager-webhook",
              "tag": "v1.9.1-20221109181323-6139a802",
              "helmFullImageKey": "webhook.image.repository",
              "helmTagKey": "webhook.image.tag"
            }
          ]
        }
      ]
    },
    {
      "name": "external-dns",
      "version": "v0.12.2",
      "subcomponents": [
        {
          "repository": "verrazzano",
          "name": "external-dns",
          "images": [
            {
              "image": "external-dns",
              "tag": "v0.12.2-20221024163214-0abb76aa",
              "helmFullImageKey": "image.repository",
              "helmRegKey": "image.registry",
              "helmTagKey": "image.tag"
            }
          ]
        }
      ]
    },
    {
      "name": "istio",
      "version": "1.15.1",
      "subcomponents": [
        {
          "repository": "verrazzano",
          "name": "istiod",
          "images": [
            {
              "image": "pilot",
              "tag": "1.15.1-20221107185653-3eb90377",
              "helmFullImageKey": "values.pilot.image"
            },
            {
              "image": "proxyv2",
              "tag": "1.15.1-20221107185653-3eb90377",
              "helmImageKey": "values.global.proxy.image",
              "helmTagKey": "values.global.tag",
              "helmRegistryAndRepoKey": "values.global.hub"
            }
          ]
        }
      ]
    },
    {
      "name": "rancher",
      "version": "v2.6.8",
      "subcomponents": [
        {
          "repository": "verrazzano",
          "name": "rancher",
          "images": [
            {
              "image": "rancher",
<<<<<<< HEAD
              "tag": "20221130204508-94b80390f",
              "dashboard": "20221130204508-94b80390f",
=======
              "tag": "v2.6.8-20221206202059-77e20c949",
              "dashboard": "v2.6.8-20221206200904-698a3266",
>>>>>>> 5c853778
              "helmFullImageKey": "rancherImage",
              "helmTagKey": "rancherImageTag"
            },
            {
              "image": "rancher-agent",
              "tag": "v2.6.8-20221206202059-77e20c949"
            }
          ]
        },
        {
          "repository": "verrazzano/rancher",
          "name": "additional-rancher",
          "images": [
            {
              "image": "shell",
              "tag": "v0.1.18-20221011201404-0c5784f"
            },
            {
              "image": "rancher-webhook",
              "tag": "v0.2.6-20221005161115-fee4a23"
            },
            {
              "image": "fleet-agent",
              "tag": "20221130153816-2fe6b0c"
            },
            {
              "image": "fleet",
              "tag": "20221130153816-2fe6b0c"
            },
            {
              "image": "gitjob",
              "tag": "v0.1.30-20221005155218-6e7ba2d"
            }
          ]
        }
      ]
    },
    {
      "name": "verrazzano",
      "version": "1.4.0",
      "subcomponents": [
        {
          "repository": "verrazzano",
          "name": "verrazzano",
          "images": [
            {
              "image": "proxyv2",
              "tag": "1.15.1-20221107185653-3eb90377",
              "helmFullImageKey": "monitoringOperator.istioProxyImage"
            },
            {
              "image": "fluentd-kubernetes-daemonset",
              "tag": "v1.14.5-20220801165146-12c063f",
              "helmFullImageKey": "logging.fluentdImage"
            },
            {
              "image": "console",
              "tag": "v1.5.0-20221118195745-5347193",
              "helmFullImageKey": "console.imageName",
              "helmTagKey": "console.imageVersion"
            },
            {
              "image": "nginx-ingress-controller",
              "tag": "v1.3.1-20221102033312-4bfe86313",
              "helmFullImageKey": "api.imageName",
              "helmTagKey": "api.imageVersion"
            },
            {
              "image": "nginx-prometheus-exporter",
              "tag": "v0.10.0-20221130224901-85fea23b",
              "helmFullImageKey": "api.metricsImageName",
              "helmTagKey": "api.metricsImageVersion"
            }
          ]
        }
      ]
    },
    {
      "name": "verrazzano-monitoring-operator",
      "version": "1.3.0",
      "subcomponents": [
        {
          "repository": "verrazzano",
          "name": "verrazzano-monitoring-operator",
          "images": [
            {
              "image": "verrazzano-monitoring-operator",
              "tag": "v1.5.0-20221121231653-ed610f6",
              "helmFullImageKey": "monitoringOperator.imageName",
              "helmTagKey": "monitoringOperator.imageVersion"
            },
            {
              "image": "proxyv2",
              "tag": "1.15.1-20221107185653-3eb90377",
              "helmFullImageKey": "monitoringOperator.istioProxyImage"
            },
            {
              "image": "grafana",
              "tag": "v7.5.15-20221017201035-24d2f584",
              "helmFullImageKey": "monitoringOperator.grafanaImage"
            },
            {
              "image": "prometheus",
              "tag": "v2.38.0-20221103235927-b3e1d8ed",
              "helmFullImageKey": "monitoringOperator.prometheusImage"
            },
            {
              "image": "opensearch",
              "tag": "1.2.3-20221128202334-b9a03fdef55",
              "helmFullImageKey": "monitoringOperator.esImage"
            },
            {
              "image": "opensearch-dashboards",
              "tag": "1.2.0-20221011085109-c206c8b25f",
              "helmFullImageKey": "monitoringOperator.kibanaImage"
            },
            {
              "image": "nginx-ingress-controller",
              "tag": "v1.3.1-20221102033312-4bfe86313",
              "helmFullImageKey": "monitoringOperator.oidcProxyImage"
            }
          ]
        }
      ]
    },
    {
      "name": "monitoring-init-images",
      "subcomponents": [
        {
          "repository": "oracle",
          "name": "monitoring-init-images",
          "images": [
            {
              "image": "oraclelinux",
              "tag": "7-slim",
              "helmFullImageKey": "monitoringOperator.prometheusInitImage"
            },
            {
              "image": "oraclelinux",
              "tag": "7.9",
              "helmFullImageKey": "monitoringOperator.esInitImage"
            }
          ]
        }
      ]
    },
    {
      "name": "oam-kubernetes-runtime",
      "version": "0.3.3",
      "subcomponents": [
        {
          "repository": "verrazzano",
          "name": "oam-kubernetes-runtime",
          "images": [
            {
              "image": "oam-kubernetes-runtime",
              "tag": "v0.3.3-20221013064824-b7e9276",
              "helmFullImageKey": "image.repository",
              "helmTagKey": "image.tag"
            }
          ]
        }
      ]
    },
    {
      "name": "verrazzano-cluster-operator",
      "version": "1.5.0",
      "subcomponents": [
        {
          "repository": "verrazzano",
          "name": "verrazzano-cluster-operator",
          "images": [
            {
              "image": "VERRAZZANO_CLUSTER_OPERATOR_IMAGE",
              "tag": "VERRAZZANO_CLUSTER_OPERATOR_TAG",
              "helmFullImageKey": "image"
            }
          ]
        }
      ]
    },
    {
      "name": "verrazzano-application-operator",
      "version": "1.5.0",
      "subcomponents": [
        {
          "repository": "verrazzano",
          "name": "verrazzano-application-operator",
          "images": [
            {
              "image": "VERRAZZANO_APPLICATION_OPERATOR_IMAGE",
              "tag": "VERRAZZANO_APPLICATION_OPERATOR_TAG",
              "helmFullImageKey": "image"
            }
          ]
        }
      ]
    },
    {
      "name": "weblogic-operator",
      "version": "3.4.3",
      "subcomponents": [
        {
          "repository": "oracle",
          "name": "weblogic-operator",
          "images": [
            {
              "image": "weblogic-kubernetes-operator",
              "tag": "3.4.3",
              "helmFullImageKey": "image"
            },
            {
              "image": "weblogic-monitoring-exporter",
              "tag": "2.0.7",
              "helmFullImageKey": "weblogicMonitoringExporterImage"
            }
          ]
        }
      ]
    },
    {
      "name": "coherence-operator",
      "version": "3.2.9",
      "subcomponents": [
        {
          "repository": "oracle",
          "name": "coherence-operator",
          "images": [
            {
              "image": "coherence-operator",
              "tag": "3.2.9",
              "helmFullImageKey": "image"
            }
          ]
        }
      ]
    },
    {
      "name": "kiali-server",
      "version": "1.57.1",
      "subcomponents": [
        {
          "repository": "verrazzano",
          "name": "kiali-server",
          "images": [
            {
              "image": "kiali",
              "tag": "v1.57.1-20221014183853-0d2969aa",
              "helmFullImageKey": "deployment.image_name",
              "helmTagKey": "deployment.image_version"
            }
          ]
        }
      ]
    },
    {
      "name": "mysql",
      "version": "8.0.31",
      "subcomponents": [
        {
          "repository": "verrazzano",
          "name": "mysql-upgrade",
          "images": [
            {
              "image": "mysql-server",
              "tag": "8.0.31",
              "helmFullImageKey": "legacyUpgrade.container.image"
            },
            {
              "repository": "oracle",
              "image": "oraclelinux",
              "tag": "7-slim",
              "helmFullImageKey": "legacyUpgrade.initContainer.image"
            }
          ]
        },
        {
          "registry": "ghcr.io",
          "repository": "verrazzano",
          "name": "additional-mysql",
          "images": [
            {
              "image": "mysql-router",
              "tag": "8.0.31"
            }
          ]
        }
      ]
    },
    {
      "name": "mysql-operator",
      "version": "8.0.31",
      "subcomponents": [
        {
          "repository": "verrazzano",
          "name": "mysql-operator",
          "images": [
            {
              "image": "mysql-operator",
              "tag": "8.0.31-2.0.7",
              "helmRegKey": "image.registry",
              "helmRepoKey": "image.repository",
              "helmTagKey": "image.tag"
            }
          ]
        }
      ]
    },
    {
      "name": "keycloak",
      "version": "15.0.2",
      "subcomponents": [
        {
          "repository": "verrazzano",
          "name": "keycloak",
          "images": [
            {
              "image": "keycloak",
              "tag": "v15.0.2-20221010100849-3c526fbe0f",
              "helmFullImageKey": "image.repository",
              "helmTagKey": "image.tag"
            }
          ]
        },
        {
          "repository": "verrazzano",
          "name": "keycloak-oracle-theme",
          "images": [
            {
              "image": "keycloak-oracle-theme",
              "tag": "v1.4.0-20220803133014-7b829cf"
            }
          ]
        }
      ]
    },
    {
      "name": "prometheus-operator",
      "version": "0.59.1",
      "subcomponents": [
        {
          "repository": "verrazzano",
          "name": "prometheus-operator",
          "images": [
            {
              "image": "prometheus-operator",
              "tag": "v0.59.1-20221103170209-f37505b5",
              "helmFullImageKey": "prometheusOperator.image.repository",
              "helmTagKey": "prometheusOperator.image.tag"
            },
            {
              "image": "kube-webhook-certgen",
              "tag": "v1.3.1-20221102033312-4bfe86313",
              "helmFullImageKey": "prometheusOperator.admissionWebhooks.patch.image.repository",
              "helmTagKey": "prometheusOperator.admissionWebhooks.patch.image.tag"
            }
          ]
        },
        {
          "repository": "verrazzano",
          "name": "prometheus-config-reloader",
          "images": [
            {
              "image": "prometheus-config-reloader",
              "tag": "v0.59.1-20221103170209-f37505b5",
              "helmFullImageKey": "prometheusOperator.prometheusConfigReloader.image.repository",
              "helmTagKey": "prometheusOperator.prometheusConfigReloader.image.tag"
            }
          ]
        },
        {
          "repository": "verrazzano",
          "name": "alertmanager",
          "images": [
            {
              "image": "alertmanager",
              "tag": "v0.24.0-20221012144548-95f13d80",
              "helmFullImageKey": "alertmanager.alertmanagerSpec.image.repository",
              "helmTagKey": "alertmanager.alertmanagerSpec.image.tag"
            }
          ]
        },
        {
          "repository": "verrazzano",
          "name": "prometheus",
          "images": [
            {
              "image": "prometheus",
              "tag": "v2.38.0-20221103235927-b3e1d8ed",
              "helmFullImageKey": "prometheus.prometheusSpec.image.repository",
              "helmTagKey": "prometheus.prometheusSpec.image.tag"
            }
          ]
        }
      ]
    },
    {
      "name": "prometheus-adapter",
      "subcomponents": [
        {
          "repository": "verrazzano",
          "name": "prometheus-adapter",
          "images": [
            {
              "image": "prometheus-adapter",
              "tag": "v0.10.0-20221116041156-ffc6ecfb",
              "helmFullImageKey": "image.repository",
              "helmTagKey": "image.tag"
            }
          ]
        }
      ]
    },
    {
      "name": "kube-state-metrics",
      "subcomponents": [
        {
          "repository": "verrazzano",
          "name": "kube-state-metrics",
          "images": [
            {
              "image": "kube-state-metrics",
              "tag": "v2.6.0-20221104151527-fda95595",
              "helmFullImageKey": "image.repository",
              "helmTagKey": "image.tag"
            }
          ]
        }
      ]
    },
    {
      "name": "prometheus-pushgateway",
      "subcomponents": [
        {
          "repository": "verrazzano",
          "name": "prometheus-pushgateway",
          "images": [
            {
              "image": "prometheus-pushgateway",
              "tag": "v1.4.2-20221012144616-8c52681c",
              "helmFullImageKey": "image.repository",
              "helmTagKey": "image.tag"
            }
          ]
        }
      ]
    },
    {
      "name": "node-exporter",
      "subcomponents": [
        {
          "repository": "verrazzano",
          "name": "prometheus-node-exporter",
          "images": [
            {
              "image": "node-exporter",
              "tag": "v1.3.1-20221006133310-12cfdc66",
              "helmFullImageKey": "image.repository",
              "helmTagKey": "image.tag"
            }
          ]
        }
      ]
    },
    {
      "name": "jaeger",
      "version": "1.37.0",
      "subcomponents": [
        {
          "repository": "verrazzano",
          "name": "jaeger-operator",
          "images": [
            {
              "image": "jaeger-operator",
              "tag": "1.37.0-20221004180219-6cd8417f",
              "helmFullImageKey": "image.repository",
              "helmTagKey": "image.tag"
            }
          ]
        },
        {
          "repository": "verrazzano",
          "name": "jaeger-agent",
          "images": [
            {
              "image": "jaeger-agent",
              "tag": "1.37.0-20221005191655-798e1e8b",
              "helmFullImageKey": "jaegerAgentImage"
            }
          ]
        },
        {
          "repository": "verrazzano",
          "name": "jaeger-collector",
          "images": [
            {
              "image": "jaeger-collector",
              "tag": "1.37.0-20221005191655-798e1e8b",
              "helmFullImageKey": "jaegerCollectorImage"
            }
          ]
        },
        {
          "repository": "verrazzano",
          "name": "jaeger-query",
          "images": [
            {
              "image": "jaeger-query",
              "tag": "1.37.0-20221005191655-798e1e8b",
              "helmFullImageKey": "jaegerQueryImage"
            }
          ]
        },
        {
          "repository": "verrazzano",
          "name": "jaeger-ingester",
          "images": [
            {
              "image": "jaeger-ingester",
              "tag": "1.37.0-20221005191655-798e1e8b",
              "helmFullImageKey": "jaegerIngesterImage"
            }
          ]
        },
        {
          "repository": "verrazzano",
          "name": "jaeger-es-index-cleaner",
          "images": [
            {
              "image": "jaeger-es-index-cleaner",
              "tag": "1.37.0-20221005191655-798e1e8b",
              "helmFullImageKey": "jaegerESIndexCleanerImage"
            }
          ]
        },
        {
          "repository": "verrazzano",
          "name": "jaeger-es-rollover",
          "images": [
            {
              "image": "jaeger-es-rollover",
              "tag": "1.37.0-20221005191655-798e1e8b",
              "helmFullImageKey": "jaegerESRolloverImage"
            }
          ]
        },
        {
          "repository": "verrazzano",
          "name": "jaeger-all-in-one",
          "images": [
            {
              "image": "jaeger-all-in-one",
              "tag": "1.37.0-20221005191655-798e1e8b",
              "helmFullImageKey": "jaegerAllInOneImage"
            }
          ]
        }
      ]
    },
    {
      "name": "velero",
      "version": "1.9.1",
      "subcomponents": [
        {
          "repository": "verrazzano",
          "name": "velero",
          "images": [
            {
              "image": "velero",
              "tag": "v1.9.1-20220928065349-147272cf",
              "helmFullImageKey": "image.repository",
              "helmTagKey": "image.tag"
            },
            {
              "image": "velero-plugin-for-aws",
              "tag": "v1.5.0-20220924005304-4a142d0a",
              "helmFullImageKey": "initContainers[0].image"
            },
            {
              "image": "velero-restic-restore-helper",
              "tag": "v1.9.1-20220928065349-147272cf",
              "helmFullImageKey": "configMaps.restic-restore-action-config.data.image"
            }
          ]
        }
      ]
    },
    {
      "name": "rancher-backup",
      "version": "2.1.3",
      "subcomponents": [
        {
          "repository": "verrazzano/rancher",
          "name": "rancher-backup",
          "images": [
            {
              "image": "backup-restore-operator",
              "tag": "v2.1.3-20220827005326-bc2c3c4",
              "helmFullImageKey": "image.repository",
              "helmTagKey": "image.tag"
            }
          ]
        },
        {
          "registry": "docker.io",
          "repository": "rancher",
          "name": "rancher-backup-kubectl",
          "images": [
            {
              "image": "kubectl",
              "tag": "v1.20.2",
              "helmFullImageKey": "global.kubectl.repository",
              "helmTagKey": "global.kubectl.tag"
            }
          ]
        }
      ]
    }
  ],
  "supportedKubernetesVersions": [
    "v1.20.0",
    "v1.21.0",
    "v1.22.0",
    "v1.23.0",
    "v1.24.0"
  ]
}<|MERGE_RESOLUTION|>--- conflicted
+++ resolved
@@ -130,19 +130,14 @@
           "images": [
             {
               "image": "rancher",
-<<<<<<< HEAD
-              "tag": "20221130204508-94b80390f",
-              "dashboard": "20221130204508-94b80390f",
-=======
-              "tag": "v2.6.8-20221206202059-77e20c949",
+              "tag": "20221209192727-e1621ed95",
               "dashboard": "v2.6.8-20221206200904-698a3266",
->>>>>>> 5c853778
               "helmFullImageKey": "rancherImage",
               "helmTagKey": "rancherImageTag"
             },
             {
               "image": "rancher-agent",
-              "tag": "v2.6.8-20221206202059-77e20c949"
+              "tag": "20221209192727-e1621ed95v"
             }
           ]
         },
@@ -160,11 +155,11 @@
             },
             {
               "image": "fleet-agent",
-              "tag": "20221130153816-2fe6b0c"
+              "tag": "v0.3.11-20221005160548-f5e4fc9"
             },
             {
               "image": "fleet",
-              "tag": "20221130153816-2fe6b0c"
+              "tag": "v0.3.11-20221005160548-f5e4fc9"
             },
             {
               "image": "gitjob",
