// Copyright (c) 2020, Oracle and/or its affiliates.
// Licensed under the Universal Permissive License v 1.0 as shown at https://oss.oracle.com/licenses/upl.

package controllers

import (
	"context"
	"encoding/json"
	"fmt"
	"os"
	"sigs.k8s.io/yaml"
	"time"

	//"github.com/go-logr/logr"
	installv1alpha1 "github.com/verrazzano/verrazzano/api/v1alpha1"
	"github.com/verrazzano/verrazzano/internal/installjob"
	"github.com/verrazzano/verrazzano/internal/uninstalljob"
	"go.uber.org/zap"
	batchv1 "k8s.io/api/batch/v1"
	corev1 "k8s.io/api/core/v1"
	rbacv1 "k8s.io/api/rbac/v1"
	"k8s.io/apimachinery/pkg/api/errors"
	metav1 "k8s.io/apimachinery/pkg/apis/meta/v1"
	"k8s.io/apimachinery/pkg/runtime"
	"k8s.io/apimachinery/pkg/types"
	ctrl "sigs.k8s.io/controller-runtime"
	"sigs.k8s.io/controller-runtime/pkg/client"
	"sigs.k8s.io/controller-runtime/pkg/controller"
	"sigs.k8s.io/controller-runtime/pkg/controller/controllerutil"
	"sigs.k8s.io/controller-runtime/pkg/reconcile"
)

// VerrazzanoReconciler reconciles a Verrazzano object
type VerrazzanoReconciler struct {
	client.Client
	Log        *zap.SugaredLogger
	Scheme     *runtime.Scheme
	Controller controller.Controller
}

// Name of finializer
const finalizerName = "install.verrazzano.io"

// Reconcile will reconcile the CR
// +kubebuilder:rbac:groups=install.verrazzano.io,resources=verrazzanos,verbs=get;list;watch;create;update;patch;delete
// +kubebuilder:rbac:groups=install.verrazzano.io,resources=verrazzanos/status,verbs=get;update;patch
// +kubebuilder:rbac:groups=batch,resources=jobs,verbs=get;watch;list;create;update;delete
func (r *VerrazzanoReconciler) Reconcile(req ctrl.Request) (ctrl.Result, error) {
	ctx := context.TODO()
	log := zap.S().With("resource", fmt.Sprintf("%s:%s", req.Namespace, req.Name)).Named("reconcile")

	log.Info("Reconciler called")

	vz := &installv1alpha1.Verrazzano{}
	if err := r.Get(ctx, req.NamespacedName, vz); err != nil {
		// If the resource is not found, that means all of the finalizers have been removed,
		// and the verrazzano resource has been deleted, so there is nothing left to do.
		if errors.IsNotFound(err) {
			return reconcile.Result{}, nil
		}

		// Error getting the verrazzano resource - don't requeue.
		log.Error(err, "Failed to fetch verrazzano resource")
		return reconcile.Result{}, err
	}

	// The verrazzano resource is being deleted
	if !vz.ObjectMeta.DeletionTimestamp.IsZero() {
		// Finalizer is present, so lets do the uninstall
		if containsString(vz.ObjectMeta.Finalizers, finalizerName) {
			if err := r.createUninstallJob(log, vz); err != nil {
				// If fail to start the uninstall, return with error so that it can be retried
				return reconcile.Result{}, err
			}

			// Remove the finalizer and update the verrazzano resource if the uninstall has finished.
			for _, condition := range vz.Status.Conditions {
				if condition.Type == installv1alpha1.UninstallComplete || condition.Type == installv1alpha1.UninstallFailed {
					log.Info("Removing finalizer %s", finalizerName)
					vz.ObjectMeta.Finalizers = removeString(vz.ObjectMeta.Finalizers, finalizerName)
					if err := r.Update(ctx, vz); err != nil {
						return reconcile.Result{}, err
					}
				}
			}
		}

		return reconcile.Result{}, nil
	}

	if err := r.createServiceAccount(ctx, log, vz); err != nil {
		return reconcile.Result{}, err
	}

	if err := r.createClusterRoleBinding(ctx, log, vz); err != nil {
		return reconcile.Result{}, err
	}

	err := r.createConfigMap(ctx, log, vz)
	if err != nil {
		return reconcile.Result{}, err
	}

	if err := r.createInstallJob(ctx, log, vz, getConfigMapName(vz.Name)); err != nil {
		return reconcile.Result{}, err
	}

	return ctrl.Result{}, err
}

// createServiceAccount creates a required service account
func (r *VerrazzanoReconciler) createServiceAccount(ctx context.Context, log *zap.SugaredLogger, vz *installv1alpha1.Verrazzano) error {
	// Define a new service account resource
	serviceAccount := installjob.NewServiceAccount(vz.Namespace, getServiceAccountName(vz.Name), os.Getenv("IMAGE_PULL_SECRET"), vz.Labels)

	// Set verrazzano resource as the owner and controller of the service account resource.
	// This reference will result in the service account resource being deleted when the verrazzano CR is deleted.
	if err := controllerutil.SetControllerReference(vz, serviceAccount, r.Scheme); err != nil {
		return err
	}

	// Check if the service account for running the scripts exist
	serviceAccountFound := &corev1.ServiceAccount{}
	log.Infof("Checking if install service account %s exist", getServiceAccountName(vz.Name))
	err := r.Get(ctx, types.NamespacedName{Name: getServiceAccountName(vz.Name), Namespace: vz.Namespace}, serviceAccountFound)
	if err != nil && errors.IsNotFound(err) {
		log.Infof("Creating install service account %s", getServiceAccountName(vz.Name))
		err = r.Create(ctx, serviceAccount)
		if err != nil {
			return err
		}
	} else if err != nil {
		return err
	}

	return nil
}

// createClusterRoleBinding creates a required cluster role binding
func (r *VerrazzanoReconciler) createClusterRoleBinding(ctx context.Context, log *zap.SugaredLogger, vz *installv1alpha1.Verrazzano) error {
	// Define a new cluster role binding resource
	clusterRoleBinding := installjob.NewClusterRoleBinding(vz, getClusterRoleBindingName(vz.Namespace, vz.Name), getServiceAccountName(vz.Name))

	// Check if the cluster role binding for running the install scripts exist
	clusterRoleBindingFound := &rbacv1.ClusterRoleBinding{}
	log.Infof("Checking if install cluster role binding %s exist", clusterRoleBinding.Name)
	err := r.Get(ctx, types.NamespacedName{Name: clusterRoleBinding.Name, Namespace: clusterRoleBinding.Namespace}, clusterRoleBindingFound)
	if err != nil && errors.IsNotFound(err) {
		log.Infof("Creating install cluster role binding %s", clusterRoleBinding.Name)
		err = r.Create(ctx, clusterRoleBinding)
		if err != nil {
			return err
		}
	} else if err != nil {
		return err
	}

	return nil
}

// createConfigMap creates a required config map for installation
<<<<<<< HEAD
func (r *VerrazzanoReconciler) createConfigMap(ctx context.Context, log *zap.SugaredLogger, vz *installv1alpha1.Verrazzano) (*corev1.ConfigMap, error) {
=======
func (r *VerrazzanoReconciler) createConfigMap(ctx context.Context, log logr.Logger, vz *installv1alpha1.Verrazzano) error {
>>>>>>> a06bf1f6
	// Create the configmap resource that will contain installation configuration options
	configMap := installjob.NewConfigMap(vz.Namespace, getConfigMapName(vz.Name), vz.Labels)

	// Set the verrazzano resource as the owner and controller of the configmap
	err := controllerutil.SetControllerReference(vz, configMap, r.Scheme)
	if err != nil {
		return err
	}

	// Check if the ConfigMap exists for running the install
	configMapFound := &corev1.ConfigMap{}
<<<<<<< HEAD
	log.Infof("Checking if install ConfigMap %s exist", configMap.Name)
=======
	log.Info(fmt.Sprintf("Checking if install ConfigMap %s exist", configMap.Name))

	var dnsAuth *installjob.DNSAuth
>>>>>>> a06bf1f6
	err = r.Get(ctx, types.NamespacedName{Name: configMap.Name, Namespace: configMap.Namespace}, configMapFound)
	if err != nil && errors.IsNotFound(err) {
		// Convert to json and insert into the configmap.
		dnsAuth, err = getDNSAuth(r, vz.Spec.DNS, vz.Namespace)
		if err != nil {
			return err
		}
		config, err := installjob.GetInstallConfig(vz, dnsAuth)
		if err != nil {
			return err
		}
		jsonEncoding, err := json.MarshalIndent(config, "", "  ")
		if err != nil {
			return err
		}
		if dnsAuth != nil {
			configMap.Data = map[string]string{"config.json": string(jsonEncoding), installv1alpha1.OciPrivateKeyFileName: dnsAuth.PrivateKeyAuth.Key}
		} else {
			configMap.Data = map[string]string{"config.json": string(jsonEncoding)}
		}

		log.Infof("Creating install ConfigMap %s", configMap.Name)
		err = r.Create(ctx, configMap)
		if err != nil {
			return err
		}
	} else if err != nil {
		return err
	}

	return nil
}

// createInstallJob creates the installation job
func (r *VerrazzanoReconciler) createInstallJob(ctx context.Context, log *zap.SugaredLogger, vz *installv1alpha1.Verrazzano, configMapName string) error {
	// Define a new install job resource
	job := installjob.NewJob(vz.Namespace, getInstallJobName(vz.Name), vz.Labels, configMapName, getServiceAccountName(vz.Name), os.Getenv("VZ_INSTALL_IMAGE"))

	// Set verrazzano resource as the owner and controller of the job resource.
	// This reference will result in the job resource being deleted when the verrazzano CR is deleted.
	if err := controllerutil.SetControllerReference(vz, job, r.Scheme); err != nil {
		return err
	}
	// Check if the job for running the install scripts exist
	jobFound := &batchv1.Job{}
	log.Infof("Checking if install job %s exist", getInstallJobName(vz.Name))
	err := r.Get(ctx, types.NamespacedName{Name: getInstallJobName(vz.Name), Namespace: vz.Namespace}, jobFound)
	if err != nil && errors.IsNotFound(err) {
		log.Infof("Creating install job %s", getInstallJobName(vz.Name))
		err = r.Create(ctx, job)
		if err != nil {
			return err
		}

		// Add our finalizer if not already added
		if !containsString(vz.ObjectMeta.Finalizers, finalizerName) {
			log.Infof("Adding finalizer %s", finalizerName)
			vz.ObjectMeta.Finalizers = append(vz.ObjectMeta.Finalizers, finalizerName)
			if err := r.Update(ctx, vz); err != nil {
				return err
			}
		}

		// Delete leftover uninstall job if we find one.
		err = r.cleanupUninstallJob(getUninstallJobName(vz.Name), vz.Namespace, log)
		if err != nil {
			return err
		}

	} else if err != nil {
		return err
	}

	err = r.setInstallCondition(log, jobFound, vz)

	return err
}

func getDNSAuth(r *VerrazzanoReconciler, dns installv1alpha1.DNS, namespace string) (*installjob.DNSAuth, error) {
	if dns.OCI != (installv1alpha1.OCI{}) {
		secret := &corev1.Secret{}
		err := r.Get(context.TODO(), types.NamespacedName{Name: dns.OCI.OCIConfigSecret, Namespace: namespace}, secret)
		if err != nil {
			return nil, err
		}
		dnsAuth := installjob.DNSAuth{}

		err = yaml.Unmarshal(secret.Data[installv1alpha1.OciConfigSecretFile], &dnsAuth)
		if err != nil {
			return nil, err
		}
		return &dnsAuth, nil
	}
	return nil, nil
}

// cleanupUninstallJob checks for the existence of a stale uninstall job and deletes the job if one is found
func (r *VerrazzanoReconciler) cleanupUninstallJob(jobName string, namespace string, log *zap.SugaredLogger) error {
	// Check if the job for running the uninstall scripts exist
	jobFound := &batchv1.Job{}
	log.Infof("Checking if stale uninstall job %s exists", jobName)
	err := r.Get(context.TODO(), types.NamespacedName{Name: jobName, Namespace: namespace}, jobFound)
	if err == nil {
		log.Infof("Deleting stale uninstall job %s", jobName)
		propagationPolicy := metav1.DeletePropagationBackground
		deleteOptions := &client.DeleteOptions{PropagationPolicy: &propagationPolicy}
		err = r.Delete(context.TODO(), jobFound, deleteOptions)
		if err != nil {
			return err
		}
	}

	return nil
}

// SetupWithManager creates a new controller and adds it to the manager
func (r *VerrazzanoReconciler) SetupWithManager(mgr ctrl.Manager) error {
	var err error
	r.Controller, err = ctrl.NewControllerManagedBy(mgr).
		For(&installv1alpha1.Verrazzano{}).
		Build(r)
	return err
}

func (r *VerrazzanoReconciler) createUninstallJob(log *zap.SugaredLogger, vz *installv1alpha1.Verrazzano) error {
	// Define a new uninstall job resource
	job := uninstalljob.NewJob(vz.Namespace, getUninstallJobName(vz.Name), vz.Labels, getServiceAccountName(vz.Name), os.Getenv("VZ_INSTALL_IMAGE"))

	// Set verrazzano resource as the owner and controller of the uninstall job resource.
	if err := controllerutil.SetControllerReference(vz, job, r.Scheme); err != nil {
		return err
	}

	// Check if the job for running the uninstall scripts exist
	jobFound := &batchv1.Job{}
	log.Infof("Checking if uninstall job %s exist", getUninstallJobName(vz.Name))
	err := r.Get(context.TODO(), types.NamespacedName{Name: getUninstallJobName(vz.Name), Namespace: vz.Namespace}, jobFound)
	if err != nil && errors.IsNotFound(err) {
		log.Infof("Creating uninstall job %s", getUninstallJobName(vz.Name))
		err = r.Create(context.TODO(), job)
		if err != nil {
			return err
		}

		err = r.setUninstallCondition(log, jobFound, vz)
		if err != nil {
			return err
		}

		// Job created successfully and status set successfully
		return nil
	} else if err != nil {
		return err
	}

	err = r.setUninstallCondition(log, jobFound, vz)
	if err != nil {
		return err
	}

	return nil
}

// getInstallJobName returns the name of an install job based on verrazzano resource name.
func getInstallJobName(name string) string {
	return fmt.Sprintf("verrazzano-install-%s", name)
}

// getUninstallJobName returns the name of an uninstall job based on verrazzano resource name.
func getUninstallJobName(name string) string {
	return fmt.Sprintf("verrazzano-uninstall-%s", name)
}

// getServiceAccountName returns the service account name for jobs based on verrazzano resource name.
func getServiceAccountName(name string) string {
	return fmt.Sprintf("verrazzano-install-%s", name)
}

// getClusterRoleBindingName returns the clusterrolebinding name for jobs based on verrazzano resource name.
func getClusterRoleBindingName(namespace string, name string) string {
	return fmt.Sprintf("verrazzano-install-%s-%s", namespace, name)
}

// getConfigMapName returns the name of a config map for an install job based on verrazzano resource name.
func getConfigMapName(name string) string {
	return fmt.Sprintf("verrazzano-install-%s", name)
}

// updateStatus updates the status in the verrazzano CR
func (r *VerrazzanoReconciler) updateStatus(log *zap.SugaredLogger, cr *installv1alpha1.Verrazzano, message string, conditionType installv1alpha1.ConditionType) error {
	t := time.Now().UTC()
	condition := installv1alpha1.Condition{
		Type:    conditionType,
		Status:  corev1.ConditionTrue,
		Message: message,
		LastTransitionTime: fmt.Sprintf("%d-%02d-%02dT%02d:%02d:%02dZ",
			t.Year(), t.Month(), t.Day(),
			t.Hour(), t.Minute(), t.Second()),
	}

	cr.Status.Conditions = append(cr.Status.Conditions, condition)
	log.Infof("Setting verrazzano resource condition type/status: %v/%v", condition.Type, condition.Status)

	// Update the status
	err := r.Status().Update(context.TODO(), cr)
	if err != nil {
		log.Error(err, "Failed to update verrazzano resource status")
		return err
	}
	return nil
}

// setInstallCondition sets the verrazzano resource condition in status for install
func (r *VerrazzanoReconciler) setInstallCondition(log *zap.SugaredLogger, job *batchv1.Job, vz *installv1alpha1.Verrazzano) (err error) {
	// If the job has succeeded or failed add the appropriate condition
	if job.Status.Succeeded != 0 || job.Status.Failed != 0 {
		for _, condition := range vz.Status.Conditions {
			if condition.Type == installv1alpha1.InstallComplete || condition.Type == installv1alpha1.InstallFailed {
				return nil
			}
		}
		var message string
		var conditionType installv1alpha1.ConditionType
		if job.Status.Succeeded == 1 {
			message = "Verrazzano install completed successfully"
			conditionType = installv1alpha1.InstallComplete
		} else {
			message = "Verrazzano install failed to complete"
			conditionType = installv1alpha1.InstallFailed
		}
		return r.updateStatus(log, vz, message, conditionType)
	}

	// Add the install started condition if not already added
	for _, condition := range vz.Status.Conditions {
		if condition.Type == installv1alpha1.InstallStarted {
			return nil
		}
	}

	return r.updateStatus(log, vz, "Verrazzano install in progress", installv1alpha1.InstallStarted)
}

// setUninstallCondition sets the verrazzano resource condition in status for uninstall
func (r *VerrazzanoReconciler) setUninstallCondition(log *zap.SugaredLogger, job *batchv1.Job, vz *installv1alpha1.Verrazzano) (err error) {
	// If the job has succeeded or failed add the appropriate condition
	if job.Status.Succeeded != 0 || job.Status.Failed != 0 {
		for _, condition := range vz.Status.Conditions {
			if condition.Type == installv1alpha1.UninstallComplete || condition.Type == installv1alpha1.UninstallFailed {
				return nil
			}
		}

		// Remove the owner reference so that the install job is not deleted when the verrazzano resource is deleted
		job.SetOwnerReferences([]metav1.OwnerReference{})

		// Update the job
		err := r.Status().Update(context.TODO(), job)
		if err != nil {
			log.Error(err, "Failed to update uninstall job owner references")
			return err
		}

		var message string
		var conditionType installv1alpha1.ConditionType
		if job.Status.Succeeded == 1 {
			message = "Verrazzano uninstall completed successfully"
			conditionType = installv1alpha1.UninstallComplete
		} else {
			message = "Verrazzano uninstall failed to complete"
			conditionType = installv1alpha1.UninstallFailed
		}
		return r.updateStatus(log, vz, message, conditionType)
	}

	// Add the uninstall started condition if not already added
	for _, condition := range vz.Status.Conditions {
		if condition.Type == installv1alpha1.UninstallStarted {
			return nil
		}
	}

	return r.updateStatus(log, vz, "Verrazzano uninstall in progress", installv1alpha1.UninstallStarted)
}

// containsString checks for a string in a slice of strings
func containsString(slice []string, s string) bool {
	for _, item := range slice {
		if item == s {
			return true
		}
	}
	return false
}

// removeString removes a string from a slice of strings
func removeString(slice []string, s string) (result []string) {
	for _, item := range slice {
		if item == s {
			continue
		}
		result = append(result, item)
	}
	return
}<|MERGE_RESOLUTION|>--- conflicted
+++ resolved
@@ -159,11 +159,7 @@
 }
 
 // createConfigMap creates a required config map for installation
-<<<<<<< HEAD
-func (r *VerrazzanoReconciler) createConfigMap(ctx context.Context, log *zap.SugaredLogger, vz *installv1alpha1.Verrazzano) (*corev1.ConfigMap, error) {
-=======
-func (r *VerrazzanoReconciler) createConfigMap(ctx context.Context, log logr.Logger, vz *installv1alpha1.Verrazzano) error {
->>>>>>> a06bf1f6
+func (r *VerrazzanoReconciler) createConfigMap(ctx context.Context, log *zap.SugaredLogger, vz *installv1alpha1.Verrazzano) error {
 	// Create the configmap resource that will contain installation configuration options
 	configMap := installjob.NewConfigMap(vz.Namespace, getConfigMapName(vz.Name), vz.Labels)
 
@@ -175,13 +171,9 @@
 
 	// Check if the ConfigMap exists for running the install
 	configMapFound := &corev1.ConfigMap{}
-<<<<<<< HEAD
 	log.Infof("Checking if install ConfigMap %s exist", configMap.Name)
-=======
-	log.Info(fmt.Sprintf("Checking if install ConfigMap %s exist", configMap.Name))
 
 	var dnsAuth *installjob.DNSAuth
->>>>>>> a06bf1f6
 	err = r.Get(ctx, types.NamespacedName{Name: configMap.Name, Namespace: configMap.Namespace}, configMapFound)
 	if err != nil && errors.IsNotFound(err) {
 		// Convert to json and insert into the configmap.
